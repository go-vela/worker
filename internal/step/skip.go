--- conflicted
+++ resolved
@@ -33,18 +33,11 @@
 	//
 	// https://pkg.go.dev/github.com/go-vela/types/pipeline#RuleData
 	ruledata := &pipeline.RuleData{
-<<<<<<< HEAD
 		Branch:   b.GetBranch(),
-		Event:    b.GetEvent(),
+		Event:    event,
 		Repo:     r.GetFullName(),
 		Status:   b.GetStatus(),
 		Parallel: c.Ruleset.If.Parallel,
-=======
-		Branch: b.GetBranch(),
-		Event:  event,
-		Repo:   r.GetFullName(),
-		Status: b.GetStatus(),
->>>>>>> b22877d1
 	}
 
 	// check if the build event is tag
