# Copyright (c) 2022 Target Brands, Inc. All rights reserved.
#
# Use of this source code is governed by the LICENSE file in this repository.

version: '3'
services:

  # The `worker` compose service hosts the Vela build daemon.
  #
  # This component is used for pulling builds from the FIFO
  # queue and executing them based off their configuration.
  #
  # https://go-vela.github.io/docs/administration/worker/
  worker:
    build:
      context: .
      dockerfile: Dockerfile
    container_name: worker
    image: worker:local
    networks:
      - vela
    environment:
      EXECUTOR_DRIVER: linux
      EXECUTOR_LOG_METHOD: 'time-chunks'
      QUEUE_DRIVER: redis
      QUEUE_ADDR: 'redis://redis:6379'
      VELA_BUILD_LIMIT: 1
      VELA_BUILD_TIMEOUT: 30m
      VELA_LOG_LEVEL: trace
      VELA_RUNTIME_DRIVER: docker
      VELA_RUNTIME_PRIVILEGED_IMAGES: 'target/vela-docker'
      VELA_EXECUTOR_ENFORCE_TRUSTED_REPOS: 'true'
      VELA_SERVER_ADDR: 'http://server:8080'
      VELA_SERVER_SECRET: 'zB7mrKDTZqNeNTD8z47yG4DHywspAh'
      WORKER_ADDR: 'http://worker:8080'
<<<<<<< HEAD
      WORKER_CHECK_IN: 10s
      WORKER_SERVER_REGISTRATION_TOKEN: ''
=======
      WORKER_CHECK_IN: 2m
>>>>>>> ec2a113b
    restart: always
    ports:
      - "8081:8080"
    volumes:
      - "/var/run/docker.sock:/var/run/docker.sock"
    depends_on:
      - server


  worker1:
    build:
      context: .
      dockerfile: Dockerfile
    container_name: worker1
    image: worker1:local
    networks:
      - vela
    environment:
      EXECUTOR_DRIVER: linux
      EXECUTOR_LOG_METHOD: 'time-chunks'
      QUEUE_DRIVER: redis
      QUEUE_ADDR: 'redis://redis:6379'
      VELA_BUILD_LIMIT: 1
      VELA_BUILD_TIMEOUT: 30m
      VELA_LOG_LEVEL: trace
      VELA_RUNTIME_DRIVER: docker
      VELA_RUNTIME_PRIVILEGED_IMAGES: 'target/vela-docker'
      VELA_EXECUTOR_ENFORCE_TRUSTED_REPOS: 'true'
      VELA_SERVER_ADDR: 'http://server:8080'
      VELA_SERVER_SECRET: 'zB7mrKDTZqNeNTD8z47yG4DHywspAh'
      WORKER_ADDR: 'http://worker1:8080'
      WORKER_CHECK_IN: 30s
      WORKER_SERVER_REGISTRATION_TOKEN: ''
    restart: always
    ports:
      - "8082:8080"
    volumes:
      - "/var/run/docker.sock:/var/run/docker.sock"
    depends_on:
      - server
  # The `server` compose service hosts the Vela server and API.
  #
  # This component is used for processing web requests and
  # managing resources in the database and publishing
  # builds to the FIFO queue.
  #
  # https://go-vela.github.io/docs/administration/server/
  server:
    build:
      context: ../server
      dockerfile: Dockerfile
    container_name: server
    image: server:local
    networks:
      - vela
    environment:
      DATABASE_DRIVER: postgres
      DATABASE_ADDR: 'postgres://vela:zB7mrKDTZqNeNTD8z47yG4DHywspAh@postgres:5432/vela?sslmode=disable'
      DATABASE_COMPRESSION_LEVEL: 3
      DATABASE_ENCRYPTION_KEY: 'C639A572E14D5075C526FDDD43E4ECF6'
      QUEUE_DRIVER: redis
      QUEUE_ADDR: 'redis://redis:6379'
      SCM_DRIVER: github
      SCM_CONTEXT: 'continuous-integration/vela'
      SECRET_VAULT: 'true'
      SECRET_VAULT_ADDR: 'http://vault:8200'
      SECRET_VAULT_TOKEN: vela
      VELA_ADDR: 'http://localhost:8080'
      VELA_WEBUI_ADDR: 'http://localhost:8888'
      VELA_LOG_LEVEL: trace
      VELA_SECRET: 'zB7mrKDTZqNeNTD8z47yG4DHywspAh'
<<<<<<< HEAD
      VELA_SERVER_PRIVATE_KEY: 'TimHuynh'
      VELA_REFRESH_TOKEN_DURATION: 90m
      VELA_ACCESS_TOKEN_DURATION: 60m
=======
      VELA_SERVER_PRIVATE_KEY: 'F534FF2A080E45F38E05DC70752E6787'
      VELA_USER_REFRESH_TOKEN_DURATION: 90m
      VELA_USER_ACCESS_TOKEN_DURATION: 60m
>>>>>>> ec2a113b
      VELA_WORKER_AUTH_TOKEN_DURATION: 3m
      VELA_DISABLE_WEBHOOK_VALIDATION: 'true'
      VELA_ENABLE_SECURE_COOKIE: 'false'
      VELA_REPO_ALLOWLIST: '*'

    env_file:
      - .env
    restart: always
    ports:
      - '8080:8080'
    depends_on:
      - postgres
      - redis
      - vault

  # The `ui` compose service hosts the Vela UI.
  #
  # This component is used for providing a user-friendly
  # interface for triggering actions in the Vela system.
  #
  # https://go-vela.github.io/docs/administration/ui/
  ui:
    container_name: ui
    image: target/vela-ui:latest
    networks:
      - vela
    env_file:
      - .env
    restart: always
    ports:
      - '8888:80'
    depends_on:
      - server

  # The `redis` compose service hosts the Redis database.
  #
  # This component is used for publishing builds to a FIFO queue.
  #
  # https://redis.io/
  redis:
    container_name: redis
    image: redis:7-alpine
    networks:
      - vela
    ports:
      - '6379:6379'

  # The `postgres` compose service hosts the Postgresql database.
  #
  # This component is used for storing data at rest.
  #
  # https://www.postgresql.org/
  postgres:
    container_name: postgres
    image: postgres:15-alpine
    networks:
      - vela
    environment:
      POSTGRES_DB: vela
      POSTGRES_PASSWORD: 'zB7mrKDTZqNeNTD8z47yG4DHywspAh'
      POSTGRES_USER: vela
    ports:
      - '5432:5432'

  # The `vault` compose service hosts the HashiCorp Vault instance.
  #
  # This component is used for storing sensitive data like secrets.
  #
  # https://www.vaultproject.io/
  vault:
    image: vault:latest
    container_name: vault
    command: server -dev
    networks:
      - vela
    environment:
      VAULT_DEV_LISTEN_ADDRESS: 0.0.0.0:8200
      VAULT_DEV_ROOT_TOKEN_ID: vela
    ports:
      - '8200:8200'
    cap_add:
      - IPC_LOCK

networks:
  vela:<|MERGE_RESOLUTION|>--- conflicted
+++ resolved
@@ -33,12 +33,8 @@
       VELA_SERVER_ADDR: 'http://server:8080'
       VELA_SERVER_SECRET: 'zB7mrKDTZqNeNTD8z47yG4DHywspAh'
       WORKER_ADDR: 'http://worker:8080'
-<<<<<<< HEAD
-      WORKER_CHECK_IN: 10s
+      WORKER_CHECK_IN: 1m
       WORKER_SERVER_REGISTRATION_TOKEN: ''
-=======
-      WORKER_CHECK_IN: 2m
->>>>>>> ec2a113b
     restart: always
     ports:
       - "8081:8080"
@@ -71,7 +67,7 @@
       VELA_SERVER_SECRET: 'zB7mrKDTZqNeNTD8z47yG4DHywspAh'
       WORKER_ADDR: 'http://worker1:8080'
       WORKER_CHECK_IN: 30s
-      WORKER_SERVER_REGISTRATION_TOKEN: ''
+      WORKER_SERVER_REGISTRATION_TOKEN: 'eyJhbGciOiJIUzI1NiIsInR5cCI6IkpXVCJ9.eyJidWlsZF9pZCI6MCwiaXNfYWN0aXZlIjpmYWxzZSwiaXNfYWRtaW4iOmZhbHNlLCJyZXBvIjoiIiwidG9rZW5fdHlwZSI6IldvcmtlclJlZ2lzdGVyIiwic3ViIjoid29ya2VyMSIsImV4cCI6MTY3ODA1MjUyNywiaWF0IjoxNjc4MDUyNDY3fQ.Bp0o7QNrWBgJ8h1CRt_oFhj7rWeztrV5X7Tr6Kg8wnM'
     restart: always
     ports:
       - "8082:8080"
@@ -110,15 +106,9 @@
       VELA_WEBUI_ADDR: 'http://localhost:8888'
       VELA_LOG_LEVEL: trace
       VELA_SECRET: 'zB7mrKDTZqNeNTD8z47yG4DHywspAh'
-<<<<<<< HEAD
-      VELA_SERVER_PRIVATE_KEY: 'TimHuynh'
-      VELA_REFRESH_TOKEN_DURATION: 90m
-      VELA_ACCESS_TOKEN_DURATION: 60m
-=======
       VELA_SERVER_PRIVATE_KEY: 'F534FF2A080E45F38E05DC70752E6787'
       VELA_USER_REFRESH_TOKEN_DURATION: 90m
       VELA_USER_ACCESS_TOKEN_DURATION: 60m
->>>>>>> ec2a113b
       VELA_WORKER_AUTH_TOKEN_DURATION: 3m
       VELA_DISABLE_WEBHOOK_VALIDATION: 'true'
       VELA_ENABLE_SECURE_COOKIE: 'false'
