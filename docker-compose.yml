# Copyright (c) 2022 Target Brands, Inc. All rights reserved.
#
# Use of this source code is governed by the LICENSE file in this repository.

version: '3'
services:

  # The `worker` compose service hosts the Vela build daemon.
  #
  # This component is used for pulling builds from the FIFO
  # queue and executing them based off their configuration.
  #
  # https://go-vela.github.io/docs/administration/worker/
  worker:
    build:
      context: .
      dockerfile: Dockerfile
    container_name: worker
    image: worker:local
    networks:
      - vela
    environment:
      EXECUTOR_DRIVER: linux
      QUEUE_DRIVER: redis
      QUEUE_ADDR: 'redis://redis:6379'
      VELA_BUILD_LIMIT: 1
      VELA_BUILD_TIMEOUT: 30m
      VELA_LOG_LEVEL: trace
      VELA_RUNTIME_DRIVER: docker
      VELA_RUNTIME_PRIVILEGED_IMAGES: 'target/vela-docker'
      VELA_EXECUTOR_ENFORCE_TRUSTED_REPOS: 'true'
      VELA_SERVER_ADDR: 'http://server:8080'
      # comment the line below to use registration flow
      VELA_SERVER_SECRET: 'zB7mrKDTZqNeNTD8z47yG4DHywspAh'
      WORKER_ADDR: 'http://worker:8080'
<<<<<<< HEAD
      WORKER_CHECK_IN: 5m
      VELA_QUEUE_SIGNING_PUBLIC_KEY: 'DXsJkoTSkHlG26d75LyHJG+KQsXPr8VKPpmH/78zmko='
=======
      WORKER_CHECK_IN: 2m
>>>>>>> 07aa18d0
    restart: always
    ports:
      - "8081:8080"
    volumes:
      - "/var/run/docker.sock:/var/run/docker.sock"
    depends_on:
      - server

  # The `server` compose service hosts the Vela server and API.
  #
  # This component is used for processing web requests and
  # managing resources in the database and publishing
  # builds to the FIFO queue.
  #
  # https://go-vela.github.io/docs/administration/server/
  server:
    container_name: server
    image: target/vela-server:latest
    networks:
      - vela
    environment:
      DATABASE_DRIVER: postgres
      DATABASE_ADDR: 'postgres://vela:zB7mrKDTZqNeNTD8z47yG4DHywspAh@postgres:5432/vela?sslmode=disable'
      DATABASE_COMPRESSION_LEVEL: 3
      DATABASE_ENCRYPTION_KEY: 'C639A572E14D5075C526FDDD43E4ECF6'
      QUEUE_DRIVER: redis
      QUEUE_ADDR: 'redis://redis:6379'
      SCM_DRIVER: github
      SCM_CONTEXT: 'continuous-integration/vela'
      SECRET_VAULT: 'true'
      SECRET_VAULT_ADDR: 'http://vault:8200'
      SECRET_VAULT_TOKEN: vela
      VELA_ADDR: 'http://localhost:8080'
      VELA_WEBUI_ADDR: 'http://localhost:8888'
      VELA_LOG_LEVEL: trace
      # comment the line below to use registration flow
      VELA_SECRET: 'zB7mrKDTZqNeNTD8z47yG4DHywspAh'
      VELA_SERVER_PRIVATE_KEY: 'F534FF2A080E45F38E05DC70752E6787'
      VELA_USER_REFRESH_TOKEN_DURATION: 90m
      VELA_USER_ACCESS_TOKEN_DURATION: 60m
      VELA_WORKER_AUTH_TOKEN_DURATION: 3m
      VELA_DISABLE_WEBHOOK_VALIDATION: 'true'
      VELA_ENABLE_SECURE_COOKIE: 'false'
<<<<<<< HEAD
      VELA_QUEUE_SIGNING_PRIVATE_KEY: 'tCIevHOBq6DdN5SSBtteXUusjjd0fOqzk2eyi0DMq04NewmShNKQeUbbp3vkvIckb4pCxc+vxUo+mYf/vzOaSg=='
=======
>>>>>>> 07aa18d0
      VELA_REPO_ALLOWLIST: '*'
    env_file:
      - .env
    restart: always
    ports:
      - '8080:8080'
    depends_on:
      - postgres
      - redis
      - vault

  # The `ui` compose service hosts the Vela UI.
  #
  # This component is used for providing a user-friendly
  # interface for triggering actions in the Vela system.
  #
  # https://go-vela.github.io/docs/administration/ui/
  ui:
    container_name: ui
    image: target/vela-ui:latest
    networks:
      - vela
    env_file:
      - .env
    restart: always
    ports:
      - '8888:80'
    depends_on:
      - server

  # The `redis` compose service hosts the Redis database.
  #
  # This component is used for publishing builds to a FIFO queue.
  #
  # https://redis.io/
  redis:
    container_name: redis
    image: redis:7-alpine
    networks:
      - vela
    ports:
      - '6379:6379'

  # The `postgres` compose service hosts the Postgresql database.
  #
  # This component is used for storing data at rest.
  #
  # https://www.postgresql.org/
  postgres:
    container_name: postgres
    image: postgres:15-alpine
    networks:
      - vela
    environment:
      POSTGRES_DB: vela
      POSTGRES_PASSWORD: 'zB7mrKDTZqNeNTD8z47yG4DHywspAh'
      POSTGRES_USER: vela
    ports:
      - '5432:5432'

  # The `vault` compose service hosts the HashiCorp Vault instance.
  #
  # This component is used for storing sensitive data like secrets.
  #
  # https://www.vaultproject.io/
  vault:
    image: hashicorp/vault:latest
    container_name: vault
    command: server -dev
    networks:
      - vela
    environment:
      VAULT_DEV_LISTEN_ADDRESS: 0.0.0.0:8200
      VAULT_DEV_ROOT_TOKEN_ID: vela
    ports:
      - '8200:8200'
    cap_add:
      - IPC_LOCK

networks:
  vela:<|MERGE_RESOLUTION|>--- conflicted
+++ resolved
@@ -33,12 +33,8 @@
       # comment the line below to use registration flow
       VELA_SERVER_SECRET: 'zB7mrKDTZqNeNTD8z47yG4DHywspAh'
       WORKER_ADDR: 'http://worker:8080'
-<<<<<<< HEAD
-      WORKER_CHECK_IN: 5m
+      WORKER_CHECK_IN: 2m
       VELA_QUEUE_SIGNING_PUBLIC_KEY: 'DXsJkoTSkHlG26d75LyHJG+KQsXPr8VKPpmH/78zmko='
-=======
-      WORKER_CHECK_IN: 2m
->>>>>>> 07aa18d0
     restart: always
     ports:
       - "8081:8080"
@@ -82,10 +78,7 @@
       VELA_WORKER_AUTH_TOKEN_DURATION: 3m
       VELA_DISABLE_WEBHOOK_VALIDATION: 'true'
       VELA_ENABLE_SECURE_COOKIE: 'false'
-<<<<<<< HEAD
       VELA_QUEUE_SIGNING_PRIVATE_KEY: 'tCIevHOBq6DdN5SSBtteXUusjjd0fOqzk2eyi0DMq04NewmShNKQeUbbp3vkvIckb4pCxc+vxUo+mYf/vzOaSg=='
-=======
->>>>>>> 07aa18d0
       VELA_REPO_ALLOWLIST: '*'
     env_file:
       - .env
