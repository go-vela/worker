// SPDX-License-Identifier: Apache-2.0

package linux

import (
	"bufio"
	"bytes"
	"context"
	"fmt"
	"io"
	"time"

	"github.com/go-vela/types/constants"
	"github.com/go-vela/types/library"
	"github.com/go-vela/types/pipeline"
	"github.com/go-vela/worker/internal/message"
	"github.com/go-vela/worker/internal/service"
)

// CreateService configures the service for execution.
func (c *client) CreateService(ctx context.Context, ctn *pipeline.Container) error {
	// update engine logger with service metadata
	//
	// https://pkg.go.dev/github.com/sirupsen/logrus#Entry.WithField
	logger := c.Logger.WithField("service", ctn.Name)

	logger.Debug("setting up container")
	// setup the runtime container
	err := c.Runtime.SetupContainer(ctx, ctn)
	if err != nil {
		return err
	}

	// update the service container environment
	//
	// https://pkg.go.dev/github.com/go-vela/worker/internal/service#Environment
	err = service.Environment(ctn, c.build, c.repo, nil, c.Version)
	if err != nil {
		return err
	}

	logger.Debug("injecting secrets")
	// inject secrets for container
	err = injectSecrets(ctn, c.Secrets)
	if err != nil {
		return err
	}

	logger.Debug("substituting container configuration")
	// substitute container configuration
	//
	// https://pkg.go.dev/github.com/go-vela/types/pipeline#Container.Substitute
	err = ctn.Substitute()
	if err != nil {
		return fmt.Errorf("unable to substitute container configuration")
	}

	return nil
}

// PlanService prepares the service for execution.
func (c *client) PlanService(ctx context.Context, ctn *pipeline.Container) error {
	var err error

	// update engine logger with service metadata
	//
	// https://pkg.go.dev/github.com/sirupsen/logrus#Entry.WithField
	logger := c.Logger.WithField("service", ctn.Name)

	// create the library service object
	_service := new(library.Service)
	_service.SetName(ctn.Name)
	_service.SetNumber(ctn.Number)
	_service.SetImage(ctn.Image)
	_service.SetStatus(constants.StatusRunning)
	_service.SetStarted(time.Now().UTC().Unix())
	_service.SetHost(c.build.GetHost())
	_service.SetRuntime(c.build.GetRuntime())
	_service.SetDistribution(c.build.GetDistribution())

	logger.Debug("uploading service state")
	// send API call to update the service
	//
<<<<<<< HEAD
	// https://pkg.go.dev/github.com/go-vela/sdk-go/vela#SvcService.Update
	//nolint:contextcheck // ignore passing context
=======
	// https://pkg.go.dev/github.com/go-vela/sdk-go/vela?tab=doc#SvcService.Update
>>>>>>> 5ab220df
	_service, _, err = c.Vela.Svc.Update(c.repo.GetOrg(), c.repo.GetName(), c.build.GetNumber(), _service)
	if err != nil {
		return err
	}

	// update the service container environment
	//
	// https://pkg.go.dev/github.com/go-vela/worker/internal/service#Environment
	err = service.Environment(ctn, c.build, c.repo, _service, c.Version)
	if err != nil {
		return err
	}

	// add a service to a map
	c.services.Store(ctn.ID, _service)

	// get the service log here
	logger.Debug("retrieve service log")
	// send API call to capture the service log
	//
<<<<<<< HEAD
	// https://pkg.go.dev/github.com/go-vela/sdk-go/vela#LogService.GetService
	//nolint:contextcheck // ignore passing context
=======
	// https://pkg.go.dev/github.com/go-vela/sdk-go/vela?tab=doc#LogService.GetService
>>>>>>> 5ab220df
	_log, _, err := c.Vela.Log.GetService(c.repo.GetOrg(), c.repo.GetName(), c.build.GetNumber(), _service.GetNumber())
	if err != nil {
		return err
	}

	// add a service log to a map
	c.serviceLogs.Store(ctn.ID, _log)

	return nil
}

// ExecService runs a service.
func (c *client) ExecService(ctx context.Context, ctn *pipeline.Container) error {
	// update engine logger with service metadata
	//
	// https://pkg.go.dev/github.com/sirupsen/logrus#Entry.WithField
	logger := c.Logger.WithField("service", ctn.Name)

	// load the service from the client
	//
	// https://pkg.go.dev/github.com/go-vela/worker/internal/service#Load
	_service, err := service.Load(ctn, &c.services)
	if err != nil {
		return err
	}

	// defer taking a snapshot of the service
	//
	// https://pkg.go.dev/github.com/go-vela/worker/internal/service#Snapshot
	defer func() { service.Snapshot(ctn, c.build, c.Vela, c.Logger, c.repo, _service) }()

	logger.Debug("running container")
	// run the runtime container
	err = c.Runtime.RunContainer(ctx, ctn, c.pipeline)
	if err != nil {
		return err
	}

	// trigger StreamService goroutine with logging context
	c.streamRequests <- message.StreamRequest{
		Key:       "service",
		Stream:    c.StreamService,
		Container: ctn,
	}

	return nil
}

// StreamService tails the output for a service.
func (c *client) StreamService(ctx context.Context, ctn *pipeline.Container) error {
	// update engine logger with service metadata
	//
	// https://pkg.go.dev/github.com/sirupsen/logrus#Entry.WithField
	logger := c.Logger.WithField("service", ctn.Name)

	// load the logs for the service from the client
	//
	// https://pkg.go.dev/github.com/go-vela/worker/internal/service#LoadLogs
	_log, err := service.LoadLogs(ctn, &c.serviceLogs)
	if err != nil {
		return err
	}

	defer func() {
		// tail the runtime container
		rc, err := c.Runtime.TailContainer(ctx, ctn)
		if err != nil {
			logger.Errorf("unable to tail container output for upload: %v", err)

			return
		}
		defer rc.Close()

		// read all output from the runtime container
		data, err := io.ReadAll(rc)
		if err != nil {
			logger.Errorf("unable to read container output for upload: %v", err)

			return
		}

		// don't attempt last upload if log size exceeded
		if c.maxLogSize > 0 && uint(len(data)) >= c.maxLogSize {
			logger.Trace("maximum log size reached")

			return
		}

		// overwrite the existing log with all bytes
		//
		// https://pkg.go.dev/github.com/go-vela/types/library#Log.SetData
		_log.SetData(data)

		logger.Debug("uploading logs")
		// send API call to update the logs for the service
		//
<<<<<<< HEAD
		// https://pkg.go.dev/github.com/go-vela/sdk-go/vela#LogService.UpdateService
		//nolint:contextcheck // ignore passing context
=======
		// https://pkg.go.dev/github.com/go-vela/sdk-go/vela?tab=doc#LogService.UpdateService
>>>>>>> 5ab220df
		_, err = c.Vela.Log.UpdateService(c.repo.GetOrg(), c.repo.GetName(), c.build.GetNumber(), ctn.Number, _log)
		if err != nil {
			logger.Errorf("unable to upload container logs: %v", err)
		}
	}()

	logger.Debug("tailing container")
	// tail the runtime container
	rc, err := c.Runtime.TailContainer(ctx, ctn)
	if err != nil {
		return err
	}
	defer rc.Close()

	// create new buffer for uploading logs
	logs := new(bytes.Buffer)

	// create new channel for processing logs
	done := make(chan bool)

	go func() {
		logger.Debug("polling logs for container")

		// spawn "infinite" loop that will upload logs
		// from the buffer until the channel is closed
		for {
			// sleep for "1s" before attempting to upload logs
			time.Sleep(1 * time.Second)

			// create a non-blocking select to check if the channel is closed
			select {
			// after repo timeout of idle (no response) end the stream
			//
			// this is a safety mechanism
			case <-time.After(time.Duration(c.repo.GetTimeout()) * time.Minute):
				logger.Tracef("repo timeout of %d exceeded", c.repo.GetTimeout())

				return
			// channel is closed
			case <-done:
				logger.Trace("channel closed for polling container logs")

				// return out of the go routine
				return
			// channel is not closed
			default:
				// update the existing log with the new bytes if there is new data to add
				if len(logs.Bytes()) > 0 {
					logger.Trace(logs.String())

					// update the existing log with the new bytes
					//
					// https://pkg.go.dev/github.com/go-vela/types/library#Log.AppendData
					_log.AppendData(logs.Bytes())

					logger.Debug("appending logs")
					// send API call to append the logs for the service
					//
					// https://pkg.go.dev/github.com/go-vela/sdk-go/vela#LogService.UpdateService
					_, err = c.Vela.Log.UpdateService(c.repo.GetOrg(), c.repo.GetName(), c.build.GetNumber(), ctn.Number, _log)
					if err != nil {
						logger.Error(err)
					}

					// flush the buffer of logs
					logs.Reset()
				}

				// check whether we've reached the maximum log size
				if c.maxLogSize > 0 && uint(len(_log.GetData())) >= c.maxLogSize {
					logger.Trace("maximum log size reached")

					return
				}
			}
		}
	}()

	// create new scanner from the container output
	scanner := bufio.NewScanner(rc)

	// scan entire container output
	for scanner.Scan() {
		// write all the logs from the scanner
		logs.Write(append(scanner.Bytes(), []byte("\n")...))
	}

	logger.Info("finished streaming logs")

	// close channel to stop processing logs
	close(done)

	return scanner.Err()
}

// DestroyService cleans up services after execution.
func (c *client) DestroyService(ctx context.Context, ctn *pipeline.Container) error {
	// update engine logger with service metadata
	//
	// https://pkg.go.dev/github.com/sirupsen/logrus#Entry.WithField
	logger := c.Logger.WithField("service", ctn.Name)

	// load the service from the client
	//
	// https://pkg.go.dev/github.com/go-vela/worker/internal/service#Load
	_service, err := service.Load(ctn, &c.services)
	if err != nil {
		// create the service from the container
		//
		// https://pkg.go.dev/github.com/go-vela/types/library#ServiceFromContainerEnvironment
		_service = library.ServiceFromContainerEnvironment(ctn)
	}

	// defer an upload of the service
	//
	// https://pkg.go.dev/github.com/go-vela/worker/internal/service#LoaUploadd
	defer func() { service.Upload(ctn, c.build, c.Vela, logger, c.repo, _service) }()

	logger.Debug("inspecting container")
	// inspect the runtime container
	err = c.Runtime.InspectContainer(ctx, ctn)
	if err != nil {
		return err
	}

	logger.Debug("removing container")
	// remove the runtime container
	err = c.Runtime.RemoveContainer(ctx, ctn)
	if err != nil {
		return err
	}

	return nil
}<|MERGE_RESOLUTION|>--- conflicted
+++ resolved
@@ -81,12 +81,7 @@
 	logger.Debug("uploading service state")
 	// send API call to update the service
 	//
-<<<<<<< HEAD
 	// https://pkg.go.dev/github.com/go-vela/sdk-go/vela#SvcService.Update
-	//nolint:contextcheck // ignore passing context
-=======
-	// https://pkg.go.dev/github.com/go-vela/sdk-go/vela?tab=doc#SvcService.Update
->>>>>>> 5ab220df
 	_service, _, err = c.Vela.Svc.Update(c.repo.GetOrg(), c.repo.GetName(), c.build.GetNumber(), _service)
 	if err != nil {
 		return err
@@ -107,12 +102,7 @@
 	logger.Debug("retrieve service log")
 	// send API call to capture the service log
 	//
-<<<<<<< HEAD
 	// https://pkg.go.dev/github.com/go-vela/sdk-go/vela#LogService.GetService
-	//nolint:contextcheck // ignore passing context
-=======
-	// https://pkg.go.dev/github.com/go-vela/sdk-go/vela?tab=doc#LogService.GetService
->>>>>>> 5ab220df
 	_log, _, err := c.Vela.Log.GetService(c.repo.GetOrg(), c.repo.GetName(), c.build.GetNumber(), _service.GetNumber())
 	if err != nil {
 		return err
@@ -209,12 +199,7 @@
 		logger.Debug("uploading logs")
 		// send API call to update the logs for the service
 		//
-<<<<<<< HEAD
 		// https://pkg.go.dev/github.com/go-vela/sdk-go/vela#LogService.UpdateService
-		//nolint:contextcheck // ignore passing context
-=======
-		// https://pkg.go.dev/github.com/go-vela/sdk-go/vela?tab=doc#LogService.UpdateService
->>>>>>> 5ab220df
 		_, err = c.Vela.Log.UpdateService(c.repo.GetOrg(), c.repo.GetName(), c.build.GetNumber(), ctn.Number, _log)
 		if err != nil {
 			logger.Errorf("unable to upload container logs: %v", err)
