--- conflicted
+++ resolved
@@ -1502,37 +1502,12 @@
 					// Now wait until the pod is created at the end of runtime.AssembleBuild.
 					_mockRuntime.WaitForPodCreate(_pod.GetNamespace(), _pod.GetName())
 
-<<<<<<< HEAD
-					var stepsRunningCount int
-
-					percents := []int{0, 0, 50, 100}
-					lastIndex := len(percents) - 1
-					for index, stepsCompletedPercent := range percents {
-						if index == 0 || index == lastIndex {
-							stepsRunningCount = 0
-						} else {
-							stepsRunningCount = 1
-						}
-
-						err := _mockRuntime.SimulateStatusUpdate(_pod,
-							testContainerStatuses(
-								_pipeline, true, stepsRunningCount, stepsCompletedPercent,
-							),
-						)
-						if err != nil {
-							t.Errorf("%s - failed to simulate pod update: %s", test.name, err)
-						}
-
-						// simulate exec build duration
-						time.Sleep(100 * time.Microsecond)
-=======
 					// Mark services running and secrets as completed, but no steps have started.
 					err := _mockRuntime.SimulateStatusUpdate(_pod,
 						testContainerStatuses(_pipeline, true, 0, 0),
 					)
 					if err != nil {
 						t.Errorf("%s - failed to simulate pod update: %s", test.name, err)
->>>>>>> 95f4223a
 					}
 				}()
 			}
