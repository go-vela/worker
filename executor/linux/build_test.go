--- conflicted
+++ resolved
@@ -12,11 +12,8 @@
 	"testing"
 	"time"
 
-<<<<<<< HEAD
 	v1 "k8s.io/api/core/v1"
 
-=======
->>>>>>> 058848b5
 	"github.com/gin-gonic/gin"
 	"github.com/go-vela/sdk-go/vela"
 	"github.com/go-vela/server/compiler/native"
@@ -27,10 +24,7 @@
 	"github.com/go-vela/worker/internal/message"
 	"github.com/go-vela/worker/runtime"
 	"github.com/go-vela/worker/runtime/docker"
-<<<<<<< HEAD
 	"github.com/go-vela/worker/runtime/kubernetes"
-=======
->>>>>>> 058848b5
 	"github.com/sirupsen/logrus"
 	logrusTest "github.com/sirupsen/logrus/hooks/test"
 	"github.com/urfave/cli/v2"
@@ -1869,15 +1863,9 @@
 	tests := []struct {
 		name           string
 		failure        bool
-<<<<<<< HEAD
-		logError       bool
-		earlyExecExit  bool
-		earlyBuildDone bool
-=======
 		earlyExecExit  bool
 		earlyBuildDone bool
 		logError       bool
->>>>>>> 058848b5
 		runtime        string
 		pipeline       string
 		msgCount       int
