--- conflicted
+++ resolved
@@ -1778,7 +1778,6 @@
 				if err != nil {
 					t.Errorf("Kubernetes runtime SetupMock returned err: %v", err)
 				}
-<<<<<<< HEAD
 
 				_runtime.(kubernetes.MockKubernetesRuntime).StartPodTracker(context.Background())
 
@@ -1809,8 +1808,6 @@
 						time.Sleep(100 * time.Microsecond)
 					}
 				}()
-=======
->>>>>>> 4bb68062
 			}
 
 			err = _engine.ExecBuild(context.Background())
@@ -2321,12 +2318,9 @@
 					if err != nil {
 						t.Errorf("Kubernetes runtime SetupMock returned err: %v", err)
 					}
-<<<<<<< HEAD
 
 					// Runtime.StreamBuild calls PodTracker.Start after the PodTracker is marked Ready
 					_runtime.(kubernetes.MockKubernetesRuntime).MarkPodTrackerReady()
-=======
->>>>>>> 4bb68062
 				}
 
 				if test.earlyBuildDone {
