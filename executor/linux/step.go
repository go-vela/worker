// Copyright (c) 2022 Target Brands, Inc. All rights reserved.
//
// Use of this source code is governed by the LICENSE file in this repository.

package linux

import (
	"bufio"
	"bytes"
	"context"
	"fmt"
	"io"
	"strings"
	"time"

	"github.com/go-vela/types/constants"
	"github.com/go-vela/types/library"
	"github.com/go-vela/types/pipeline"
	"github.com/go-vela/worker/internal/message"
	"github.com/go-vela/worker/internal/step"
)

// CreateStep configures the step for execution.
func (c *client) CreateStep(ctx context.Context, ctn *pipeline.Container) error {
	// update engine logger with step metadata
	//
	// https://pkg.go.dev/github.com/sirupsen/logrus?tab=doc#Entry.WithField
	logger := c.Logger.WithField("step", ctn.Name)

	// TODO: remove hardcoded reference
	if ctn.Name == "init" {
		return nil
	}

	logger.Debug("setting up container")
	// setup the runtime container
	err := c.Runtime.SetupContainer(ctx, ctn)
	if err != nil {
		return err
	}

	// create a library step object to facilitate injecting environment as early as possible
	// (PlanStep is too late to inject environment vars for the kubernetes runtime).
	_step := library.StepFromBuildContainer(c.build, ctn)

	// update the step container environment
	//
	// https://pkg.go.dev/github.com/go-vela/worker/internal/step#Environment
	err = step.Environment(ctn, c.build, c.repo, _step, c.Version)
	if err != nil {
		return err
	}

	logger.Debug("escaping newlines in secrets")
	escapeNewlineSecrets(c.Secrets)

	logger.Debug("injecting secrets")
	// inject secrets for container
	err = injectSecrets(ctn, c.Secrets)
	if err != nil {
		return err
	}

	logger.Debug("substituting container configuration")
	// substitute container configuration
	//
	// https://pkg.go.dev/github.com/go-vela/types/pipeline#Container.Substitute
	err = ctn.Substitute()
	if err != nil {
		return fmt.Errorf("unable to substitute container configuration")
	}

	return nil
}

// PlanStep prepares the step for execution.
func (c *client) PlanStep(ctx context.Context, ctn *pipeline.Container) error {
	var err error

	// update engine logger with step metadata
	//
	// https://pkg.go.dev/github.com/sirupsen/logrus?tab=doc#Entry.WithField
	logger := c.Logger.WithField("step", ctn.Name)

	// create the library step object
	_step := library.StepFromBuildContainer(c.build, ctn)
	_step.SetStatus(constants.StatusRunning)
	_step.SetStarted(time.Now().UTC().Unix())

	logger.Debug("uploading step state")
	// send API call to update the step
	//
	// https://pkg.go.dev/github.com/go-vela/sdk-go/vela?tab=doc#StepService.Update
	//nolint:contextcheck // ignore passing context
	_step, _, err = c.Vela.Step.Update(c.repo.GetOrg(), c.repo.GetName(), c.build.GetNumber(), _step)
	if err != nil {
		return err
	}

	// update the step container environment
	//
	// https://pkg.go.dev/github.com/go-vela/worker/internal/step#Environment
	err = step.Environment(ctn, c.build, c.repo, _step, c.Version)
	if err != nil {
		return err
	}

	// add a step to a map
	c.steps.Store(ctn.ID, _step)

	// get the step log here
	logger.Debug("retrieve step log")
	// send API call to capture the step log
	//
	// https://pkg.go.dev/github.com/go-vela/sdk-go/vela?tab=doc#LogService.GetStep
	//nolint:contextcheck // ignore passing context
	_log, _, err := c.Vela.Log.GetStep(c.repo.GetOrg(), c.repo.GetName(), c.build.GetNumber(), _step.GetNumber())
	if err != nil {
		return err
	}

	// add a step log to a map
	c.stepLogs.Store(ctn.ID, _log)

	return nil
}

// ExecStep runs a step.
func (c *client) ExecStep(ctx context.Context, ctn *pipeline.Container) error {
	// TODO: remove hardcoded reference
	if ctn.Name == "init" {
		return nil
	}

	// update engine logger with step metadata
	//
	// https://pkg.go.dev/github.com/sirupsen/logrus?tab=doc#Entry.WithField
	logger := c.Logger.WithField("step", ctn.Name)

	// load the step from the client
	//
	// https://pkg.go.dev/github.com/go-vela/worker/internal/step#Load
	_step, err := step.Load(ctn, &c.steps)
	if err != nil {
		return err
	}

	// defer taking a snapshot of the step
	//
	// https://pkg.go.dev/github.com/go-vela/worker/internal/step#Snapshot
	defer func() { step.Snapshot(ctn, c.build, c.Vela, c.Logger, c.repo, _step) }()

	logger.Debug("running container")
	// run the runtime container
	err = c.Runtime.RunContainer(ctx, ctn, c.pipeline)
	if err != nil {
		return err
	}

	// trigger StreamStep goroutine with logging context
	c.streamRequests <- message.StreamRequest{
		Key:       "step",
		Stream:    c.StreamStep,
		Container: ctn,
	}

	// do not wait for detached containers
	if ctn.Detach {
		return nil
	}

	logger.Debug("waiting for container")
	// wait for the runtime container
	err = c.Runtime.WaitContainer(ctx, ctn)
	if err != nil {
		return err
	}

	logger.Debug("inspecting container")
	// inspect the runtime container
	err = c.Runtime.InspectContainer(ctx, ctn)
	if err != nil {
		return err
	}

	return nil
}

// StreamStep tails the output for a step.
//
//nolint:funlen // ignore function length
func (c *client) StreamStep(ctx context.Context, ctn *pipeline.Container) error {
	// TODO: remove hardcoded reference
	if ctn.Name == "init" {
		return nil
	}

	// update engine logger with step metadata
	//
	// https://pkg.go.dev/github.com/sirupsen/logrus?tab=doc#Entry.WithField
	logger := c.Logger.WithField("step", ctn.Name)

	// load the logs for the step from the client
	//
	// https://pkg.go.dev/github.com/go-vela/worker/internal/step#LoadLogs
	_log, err := step.LoadLogs(ctn, &c.stepLogs)
	if err != nil {
		return err
	}

	_step, err := step.Load(ctn, &c.steps)
	if err != nil {
		return err
	}

	secretValues := getSecretValues(ctn)

	defer func() {
		// tail the runtime container
		rc, err := c.Runtime.TailContainer(ctx, ctn)
		if err != nil {
			logger.Errorf("unable to tail container output for upload: %v", err)

			return
		}
		defer rc.Close()

		// read all output from the runtime container
		data, err := io.ReadAll(rc)
		if err != nil {
			logger.Errorf("unable to read container output for upload: %v", err)

			return
		}

		// don't attempt last upload if log size exceeded
		if c.maxLogSize > 0 && uint(len(data)) >= c.maxLogSize {
			logger.Trace("maximum log size reached")

			return
		}

		// overwrite the existing log with all bytes
		//
		// https://pkg.go.dev/github.com/go-vela/types/library?tab=doc#Log.SetData

		// TODO: figure out how to retro-actively encode the timestamps and metadata into data
		_log.SetData(data)

		// mask secrets in the log data
		//
		// https://pkg.go.dev/github.com/go-vela/types/library?tab=doc#Log.MaskData
		_log.MaskData(secretValues)

		logger.Debug("uploading logs")
		// send API call to update the logs for the step
		//
		// https://pkg.go.dev/github.com/go-vela/sdk-go/vela?tab=doc#LogService.UpdateStep
		//nolint:contextcheck // ignore passing context
		_, _, err = c.Vela.Log.UpdateStep(c.repo.GetOrg(), c.repo.GetName(), c.build.GetNumber(), ctn.Number, _log)
		if err != nil {
			logger.Errorf("unable to upload container logs: %v", err)
		}
	}()

	logger.Debug("tailing container")
	// tail the runtime container
	rc, err := c.Runtime.TailContainer(ctx, ctn)
	if err != nil {
		return err
	}
	defer rc.Close()

	// create new buffer for uploading logs
	logs := new(bytes.Buffer)

<<<<<<< HEAD
	switch c.logMethod {
	case "time-chunks":
		// create new channel for processing logs
		done := make(chan bool)

		go func() {
			logger.Debug("polling logs for container")

			// spawn "infinite" loop that will upload logs
			// from the buffer until the channel is closed
			for {
				// sleep for "1s" before attempting to upload logs
				time.Sleep(1 * time.Second)

				// create a non-blocking select to check if the channel is closed
				select {
				// after repo timeout of idle (no response) end the stream
				//
				// this is a safety mechanism
				case <-time.After(time.Duration(c.repo.GetTimeout()) * time.Minute):
					logger.Tracef("repo timeout of %d exceeded", c.repo.GetTimeout())

					return
				// channel is closed
				case <-done:
					logger.Trace("channel closed for polling container logs")

					// return out of the go routine
					return
				// channel is not closed
				default:
					// update the existing log with the new bytes if there is new data to add
					if len(logs.Bytes()) > 0 {

						logger.Trace(logs.String())

						// update the existing log with the new bytes
						//
						// https://pkg.go.dev/github.com/go-vela/types/library?tab=doc#Log.AppendData
						_log.AppendData(logs.Bytes())

						// mask secrets within the logs before updating database
						//
						// https://pkg.go.dev/github.com/go-vela/types/library?tab=doc#Log.MaskData
						_log.MaskData(secretValues)

						logger.Debug("appending logs")
						// send API call to append the logs for the step
						//
						// https://pkg.go.dev/github.com/go-vela/sdk-go/vela?tab=doc#LogStep.UpdateStep
						_log, _, err = c.Vela.Log.UpdateStep(c.repo.GetOrg(), c.repo.GetName(), c.build.GetNumber(), ctn.Number, _log)
						if err != nil {
							logger.Error(err)
						}

						// flush the buffer of logs
						logs.Reset()
=======
	// create new channel for processing logs
	done := make(chan bool)

	go func() {
		logger.Debug("polling logs for container")

		// spawn "infinite" loop that will upload logs
		// from the buffer until the channel is closed
		for {
			// sleep for "1s" before attempting to upload logs
			time.Sleep(1 * time.Second)

			// create a non-blocking select to check if the channel is closed
			select {
			// after repo timeout of idle (no response) end the stream
			//
			// this is a safety mechanism
			case <-time.After(time.Duration(c.repo.GetTimeout()) * time.Minute):
				logger.Tracef("repo timeout of %d exceeded", c.repo.GetTimeout())

				return
			// channel is closed
			case <-done:
				logger.Trace("channel closed for polling container logs")

				// return out of the go routine
				return
			// channel is not closed
			default:
				// update the existing log with the new bytes if there is new data to add
				if len(logs.Bytes()) > 0 {
					logger.Trace(logs.String())

					// update the existing log with the new bytes
					//
					// https://pkg.go.dev/github.com/go-vela/types/library?tab=doc#Log.AppendData
					_log.AppendData(logs.Bytes())

					// mask secrets within the logs before updating database
					//
					// https://pkg.go.dev/github.com/go-vela/types/library?tab=doc#Log.MaskData
					_log.MaskData(secretValues)

					logger.Debug("appending logs")
					// send API call to append the logs for the step
					//
					// https://pkg.go.dev/github.com/go-vela/sdk-go/vela?tab=doc#LogStep.UpdateStep
					_log, _, err = c.Vela.Log.UpdateStep(c.repo.GetOrg(), c.repo.GetName(), c.build.GetNumber(), ctn.Number, _log)
					if err != nil {
						logger.Error(err)
>>>>>>> 3d6fa74f
					}

					// flush the buffer of logs
					logs.Reset()
				}

<<<<<<< HEAD
		// create new scanner from the container output
		scanner := bufio.NewScanner(rc)

		// scan entire container output
		for scanner.Scan() {
			s := scanner.Bytes()

			parseCode := "##[]"

			ts := fmt.Sprintf("%ds", 1+time.Now().UTC().Unix()-_step.GetStarted())
			// wrap log withs metadata
			s = []byte(strings.Join([]string{ts, string(s)}, parseCode))

			// write all the logs from the scanner
			logs.Write(append(s, []byte("\n")...))
		}
=======
				// check whether we've reached the maximum log size
				if c.maxLogSize > 0 && uint(len(_log.GetData())) >= c.maxLogSize {
					logger.Trace("maximum log size reached")
>>>>>>> 3d6fa74f

					return
				}
			}
		}
	}()

	// create new scanner from the container output
	scanner := bufio.NewScanner(rc)

	// scan entire container output
	for scanner.Scan() {
		// write all the logs from the scanner
		logs.Write(append(scanner.Bytes(), []byte("\n")...))
	}

	logger.Info("finished streaming logs")

	// close channel to stop processing logs
	close(done)

	return scanner.Err()
}

// DestroyStep cleans up steps after execution.
func (c *client) DestroyStep(ctx context.Context, ctn *pipeline.Container) error {
	// TODO: remove hardcoded reference
	if ctn.Name == "init" {
		return nil
	}

	// update engine logger with step metadata
	//
	// https://pkg.go.dev/github.com/sirupsen/logrus?tab=doc#Entry.WithField
	logger := c.Logger.WithField("step", ctn.Name)

	// load the step from the client
	//
	// https://pkg.go.dev/github.com/go-vela/worker/internal/step#Load
	_step, err := step.Load(ctn, &c.steps)
	if err != nil {
		// create the step from the container
		//
		// https://pkg.go.dev/github.com/go-vela/types/library#StepFromContainerEnvironment
		_step = library.StepFromContainerEnvironment(ctn)
	}

	// defer an upload of the step
	//
	// https://pkg.go.dev/github.com/go-vela/worker/internal/step#Upload
	defer func() { step.Upload(ctn, c.build, c.Vela, logger, c.repo, _step) }()

	logger.Debug("inspecting container")
	// inspect the runtime container
	err = c.Runtime.InspectContainer(ctx, ctn)
	if err != nil {
		return err
	}

	logger.Debug("removing container")
	// remove the runtime container
	err = c.Runtime.RemoveContainer(ctx, ctn)
	if err != nil {
		return err
	}

	return nil
}

// getSecretValues is a helper function that creates a slice of
// secret values that will be used to mask secrets in logs before
// updating the database.
func getSecretValues(ctn *pipeline.Container) []string {
	secretValues := []string{}
	// gather secrets' values from the environment map for masking
	for _, secret := range ctn.Secrets {
		// capture secret from environment
		s, ok := ctn.Environment[strings.ToUpper(secret.Target)]
		if !ok {
			continue
		}
		// handle multi line secrets from files
		s = strings.ReplaceAll(s, "\n", " ")

		secretValues = append(secretValues, strings.TrimSuffix(s, " "))
	}

	return secretValues
}<|MERGE_RESOLUTION|>--- conflicted
+++ resolved
@@ -274,65 +274,6 @@
 	// create new buffer for uploading logs
 	logs := new(bytes.Buffer)
 
-<<<<<<< HEAD
-	switch c.logMethod {
-	case "time-chunks":
-		// create new channel for processing logs
-		done := make(chan bool)
-
-		go func() {
-			logger.Debug("polling logs for container")
-
-			// spawn "infinite" loop that will upload logs
-			// from the buffer until the channel is closed
-			for {
-				// sleep for "1s" before attempting to upload logs
-				time.Sleep(1 * time.Second)
-
-				// create a non-blocking select to check if the channel is closed
-				select {
-				// after repo timeout of idle (no response) end the stream
-				//
-				// this is a safety mechanism
-				case <-time.After(time.Duration(c.repo.GetTimeout()) * time.Minute):
-					logger.Tracef("repo timeout of %d exceeded", c.repo.GetTimeout())
-
-					return
-				// channel is closed
-				case <-done:
-					logger.Trace("channel closed for polling container logs")
-
-					// return out of the go routine
-					return
-				// channel is not closed
-				default:
-					// update the existing log with the new bytes if there is new data to add
-					if len(logs.Bytes()) > 0 {
-
-						logger.Trace(logs.String())
-
-						// update the existing log with the new bytes
-						//
-						// https://pkg.go.dev/github.com/go-vela/types/library?tab=doc#Log.AppendData
-						_log.AppendData(logs.Bytes())
-
-						// mask secrets within the logs before updating database
-						//
-						// https://pkg.go.dev/github.com/go-vela/types/library?tab=doc#Log.MaskData
-						_log.MaskData(secretValues)
-
-						logger.Debug("appending logs")
-						// send API call to append the logs for the step
-						//
-						// https://pkg.go.dev/github.com/go-vela/sdk-go/vela?tab=doc#LogStep.UpdateStep
-						_log, _, err = c.Vela.Log.UpdateStep(c.repo.GetOrg(), c.repo.GetName(), c.build.GetNumber(), ctn.Number, _log)
-						if err != nil {
-							logger.Error(err)
-						}
-
-						// flush the buffer of logs
-						logs.Reset()
-=======
 	// create new channel for processing logs
 	done := make(chan bool)
 
@@ -383,35 +324,15 @@
 					_log, _, err = c.Vela.Log.UpdateStep(c.repo.GetOrg(), c.repo.GetName(), c.build.GetNumber(), ctn.Number, _log)
 					if err != nil {
 						logger.Error(err)
->>>>>>> 3d6fa74f
 					}
 
 					// flush the buffer of logs
 					logs.Reset()
 				}
 
-<<<<<<< HEAD
-		// create new scanner from the container output
-		scanner := bufio.NewScanner(rc)
-
-		// scan entire container output
-		for scanner.Scan() {
-			s := scanner.Bytes()
-
-			parseCode := "##[]"
-
-			ts := fmt.Sprintf("%ds", 1+time.Now().UTC().Unix()-_step.GetStarted())
-			// wrap log withs metadata
-			s = []byte(strings.Join([]string{ts, string(s)}, parseCode))
-
-			// write all the logs from the scanner
-			logs.Write(append(s, []byte("\n")...))
-		}
-=======
 				// check whether we've reached the maximum log size
 				if c.maxLogSize > 0 && uint(len(_log.GetData())) >= c.maxLogSize {
 					logger.Trace("maximum log size reached")
->>>>>>> 3d6fa74f
 
 					return
 				}
@@ -424,8 +345,16 @@
 
 	// scan entire container output
 	for scanner.Scan() {
+		s := scanner.Bytes()
+
+		parseCode := "##[]"
+
+		ts := fmt.Sprintf("%ds", 1+time.Now().UTC().Unix()-_step.GetStarted())
+		// wrap log withs metadata
+		s = []byte(strings.Join([]string{ts, string(s)}, parseCode))
+
 		// write all the logs from the scanner
-		logs.Write(append(scanner.Bytes(), []byte("\n")...))
+		logs.Write(append(s, []byte("\n")...))
 	}
 
 	logger.Info("finished streaming logs")
