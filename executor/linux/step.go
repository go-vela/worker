--- conflicted
+++ resolved
@@ -88,12 +88,7 @@
 	logger.Debug("uploading step state")
 	// send API call to update the step
 	//
-<<<<<<< HEAD
 	// https://pkg.go.dev/github.com/go-vela/sdk-go/vela#StepService.Update
-	//nolint:contextcheck // ignore passing context
-=======
-	// https://pkg.go.dev/github.com/go-vela/sdk-go/vela?tab=doc#StepService.Update
->>>>>>> 5ab220df
 	_step, _, err = c.Vela.Step.Update(c.repo.GetOrg(), c.repo.GetName(), c.build.GetNumber(), _step)
 	if err != nil {
 		return err
@@ -114,12 +109,7 @@
 	logger.Debug("retrieve step log")
 	// send API call to capture the step log
 	//
-<<<<<<< HEAD
 	// https://pkg.go.dev/github.com/go-vela/sdk-go/vela#LogService.GetStep
-	//nolint:contextcheck // ignore passing context
-=======
-	// https://pkg.go.dev/github.com/go-vela/sdk-go/vela?tab=doc#LogService.GetStep
->>>>>>> 5ab220df
 	_log, _, err := c.Vela.Log.GetStep(c.repo.GetOrg(), c.repo.GetName(), c.build.GetNumber(), _step.GetNumber())
 	if err != nil {
 		return err
@@ -247,13 +237,8 @@
 
 		// overwrite the existing log with all bytes
 		//
-<<<<<<< HEAD
 		// https://pkg.go.dev/github.com/go-vela/types/library#Log.SetData
-		_log.SetData(data)
-=======
-		// https://pkg.go.dev/github.com/go-vela/types/library?tab=doc#Log.SetData
 		_log.SetData(append(existingLog.GetData(), data...))
->>>>>>> 5ab220df
 
 		// mask secrets in the log data
 		//
@@ -263,12 +248,7 @@
 		logger.Debug("uploading logs")
 		// send API call to update the logs for the step
 		//
-<<<<<<< HEAD
 		// https://pkg.go.dev/github.com/go-vela/sdk-go/vela#LogService.UpdateStep
-		//nolint:contextcheck // ignore passing context
-=======
-		// https://pkg.go.dev/github.com/go-vela/sdk-go/vela?tab=doc#LogService.UpdateStep
->>>>>>> 5ab220df
 		_, err = c.Vela.Log.UpdateStep(c.repo.GetOrg(), c.repo.GetName(), c.build.GetNumber(), ctn.Number, _log)
 		if err != nil {
 			logger.Errorf("unable to upload container logs: %v", err)
@@ -331,13 +311,8 @@
 					logger.Debug("appending logs")
 					// send API call to append the logs for the step
 					//
-<<<<<<< HEAD
 					// https://pkg.go.dev/github.com/go-vela/sdk-go/vela#LogStep.UpdateStep
-					_, err = c.Vela.Log.UpdateStep(c.repo.GetOrg(), c.repo.GetName(), c.build.GetNumber(), ctn.Number, _log)
-=======
-					// https://pkg.go.dev/github.com/go-vela/sdk-go/vela?tab=doc#LogStep.UpdateStep
 					_, err := c.Vela.Log.UpdateStep(c.repo.GetOrg(), c.repo.GetName(), c.build.GetNumber(), ctn.Number, _log)
->>>>>>> 5ab220df
 					if err != nil {
 						logger.Error(err)
 					}
