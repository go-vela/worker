// Copyright (c) 2021 Target Brands, Inc. All rights reserved.
//
// Use of this source code is governed by the LICENSE file in this repository.

package linux

import (
	"sync"

	"github.com/go-vela/worker/runtime"

	"github.com/go-vela/sdk-go/vela"

	"github.com/go-vela/types/library"
	"github.com/go-vela/types/pipeline"

	"github.com/sirupsen/logrus"
)

type (
	// client manages communication with the pipeline resources.
	client struct {
		// https://pkg.go.dev/github.com/sirupsen/logrus#Entry
		Logger   *logrus.Entry
		Vela     *vela.Client
		Runtime  runtime.Engine
		Secrets  map[string]*library.Secret
		Hostname string
		Version  string

		// clients for build actions
		secret *secretSvc

		// private fields
<<<<<<< HEAD
		init      *pipeline.Container
		logMethod string
		build     *library.Build
		pipeline  *pipeline.Build
		repo      *library.Repo
=======
		init       *pipeline.Container
		logger     *logrus.Entry
		logMethod  string
		maxLogSize uint
		build      *library.Build
		pipeline   *pipeline.Build
		repo       *library.Repo
>>>>>>> 17a0d52f
		// nolint: structcheck,unused // ignore false positives
		secrets     sync.Map
		services    sync.Map
		serviceLogs sync.Map
		steps       sync.Map
		stepLogs    sync.Map

		user *library.User
		err  error
	}

	// nolint: structcheck // ignore false positive
	svc struct {
		client *client
	}
)

// New returns an Executor implementation that integrates with a Linux instance.
//
// nolint: golint // ignore unexported type as it is intentional
func New(opts ...Opt) (*client, error) {
	// create new Linux client
	c := new(client)

	// create new logger for the client
	//
	// https://pkg.go.dev/github.com/sirupsen/logrus?tab=doc#StandardLogger
	logger := logrus.StandardLogger()

	// create new logger for the client
	//
	// https://pkg.go.dev/github.com/sirupsen/logrus?tab=doc#NewEntry
	c.Logger = logrus.NewEntry(logger)

	// apply all provided configuration options
	for _, opt := range opts {
		err := opt(c)
		if err != nil {
			return nil, err
		}
	}

	// instantiate map for non-plugin secrets
	c.Secrets = make(map[string]*library.Secret)

	// instantiate all client services
	c.secret = &secretSvc{client: c}

	return c, nil
}<|MERGE_RESOLUTION|>--- conflicted
+++ resolved
@@ -32,13 +32,6 @@
 		secret *secretSvc
 
 		// private fields
-<<<<<<< HEAD
-		init      *pipeline.Container
-		logMethod string
-		build     *library.Build
-		pipeline  *pipeline.Build
-		repo      *library.Repo
-=======
 		init       *pipeline.Container
 		logger     *logrus.Entry
 		logMethod  string
@@ -46,7 +39,6 @@
 		build      *library.Build
 		pipeline   *pipeline.Build
 		repo       *library.Repo
->>>>>>> 17a0d52f
 		// nolint: structcheck,unused // ignore false positives
 		secrets     sync.Map
 		services    sync.Map
