// SPDX-License-Identifier: Apache-2.0

package linux

import (
	"bufio"
	"bytes"
	"context"
	"errors"
	"fmt"
	"strings"
	"time"

	"github.com/go-vela/types/constants"
	"github.com/go-vela/types/library"
	"github.com/go-vela/types/pipeline"
	"github.com/go-vela/worker/internal/message"
	"github.com/go-vela/worker/internal/step"

	"github.com/sirupsen/logrus"
)

// secretSvc handles communication with secret processes during a build.
type secretSvc svc

var (
	// ErrUnrecognizedSecretType defines the error type when the
	// SecretType provided to the client is unsupported.
	ErrUnrecognizedSecretType = errors.New("unrecognized secret type")

	// ErrUnableToRetrieve defines the error type when the
	// secret is not able to be retrieved from the server.
	ErrUnableToRetrieve = errors.New("unable to retrieve secret")
)

// create configures the secret plugin for execution.
func (s *secretSvc) create(ctx context.Context, ctn *pipeline.Container) error {
	// update engine logger with secret metadata
	//
	// https://pkg.go.dev/github.com/sirupsen/logrus#Entry.WithField
	logger := s.client.Logger.WithField("secret", ctn.Name)

	ctn.Environment["VELA_DISTRIBUTION"] = s.client.build.GetDistribution()
	ctn.Environment["BUILD_HOST"] = s.client.build.GetHost()
	ctn.Environment["VELA_HOST"] = s.client.build.GetHost()
	ctn.Environment["VELA_RUNTIME"] = s.client.build.GetRuntime()
	ctn.Environment["VELA_VERSION"] = s.client.Version

	logger.Debug("setting up container")
	// setup the runtime container
	err := s.client.Runtime.SetupContainer(ctx, ctn)
	if err != nil {
		return err
	}

	logger.Debug("injecting secrets")
	// inject secrets for container
	err = injectSecrets(ctn, s.client.Secrets)
	if err != nil {
		return err
	}

	logger.Debug("substituting container configuration")
	// substitute container configuration
	err = ctn.Substitute()
	if err != nil {
		return fmt.Errorf("unable to substitute container configuration")
	}

	return nil
}

// destroy cleans up secret plugin after execution.
func (s *secretSvc) destroy(ctx context.Context, ctn *pipeline.Container) error {
	// update engine logger with secret metadata
	//
	// https://pkg.go.dev/github.com/sirupsen/logrus#Entry.WithField
	logger := s.client.Logger.WithField("secret", ctn.Name)

	logger.Debug("inspecting container")
	// inspect the runtime container
	err := s.client.Runtime.InspectContainer(ctx, ctn)
	if err != nil {
		return err
	}

	logger.Debug("removing container")
	// remove the runtime container
	err = s.client.Runtime.RemoveContainer(ctx, ctn)
	if err != nil {
		return err
	}

	return nil
}

// exec runs a secret plugins for a pipeline.
func (s *secretSvc) exec(ctx context.Context, p *pipeline.SecretSlice) error {
	// stream all the logs to the init step
	_init, err := step.Load(s.client.init, &s.client.steps)
	if err != nil {
		return err
	}

	defer func() {
		_init.SetFinished(time.Now().UTC().Unix())

		s.client.Logger.Infof("uploading %s step state", _init.GetName())
		// send API call to update the build
		//
		// https://pkg.go.dev/github.com/go-vela/sdk-go/vela#StepService.Update
		_, _, err = s.client.Vela.Step.Update(s.client.repo.GetOrg(), s.client.repo.GetName(), s.client.build.GetNumber(), _init)
		if err != nil {
			s.client.Logger.Errorf("unable to upload init state: %v", err)
		}
	}()

	// execute the secrets for the pipeline
	for _, _secret := range *p {
		// skip over non-plugin secrets
		if _secret.Origin.Empty() {
			continue
		}

		// update engine logger with secret metadata
		//
		// https://pkg.go.dev/github.com/sirupsen/logrus#Entry.WithField
		logger := s.client.Logger.WithField("secret", _secret.Origin.Name)

		logger.Debug("running container")
		// run the runtime container
		err := s.client.Runtime.RunContainer(ctx, _secret.Origin, s.client.pipeline)
		if err != nil {
			return err
		}

		// trigger StreamStep goroutine with logging context
		s.client.streamRequests <- message.StreamRequest{
			Key:       "secret",
			Stream:    s.stream,
			Container: _secret.Origin,
		}

		logger.Debug("waiting for container")
		// wait for the runtime container
		err = s.client.Runtime.WaitContainer(ctx, _secret.Origin)
		if err != nil {
			return err
		}

		logger.Debug("inspecting container")
		// inspect the runtime container
		err = s.client.Runtime.InspectContainer(ctx, _secret.Origin)
		if err != nil {
			return err
		}

		// check the step exit code
		if _secret.Origin.ExitCode != 0 {
			// check if we ignore step failures
			if !_secret.Origin.Ruleset.Continue {
				// set build status to failure
				s.client.build.SetStatus(constants.StatusFailure)
			}

			// update the step fields
			_init.SetExitCode(_secret.Origin.ExitCode)
			_init.SetStatus(constants.StatusFailure)

			return fmt.Errorf("%s container exited with non-zero code", _secret.Origin.Name)
		}

		// send API call to update the build
		//
<<<<<<< HEAD
		// https://pkg.go.dev/github.com/go-vela/sdk-go/vela#StepService.Update
		//nolint:contextcheck // ignore passing context
=======
		// https://pkg.go.dev/github.com/go-vela/sdk-go/vela?tab=doc#StepService.Update
>>>>>>> 5ab220df
		_, _, err = s.client.Vela.Step.Update(s.client.repo.GetOrg(), s.client.repo.GetName(), s.client.build.GetNumber(), _init)
		if err != nil {
			s.client.Logger.Errorf("unable to upload init state: %v", err)
		}
	}

	return nil
}

// pull defines a function that pulls the secrets from the server for a given pipeline.
func (s *secretSvc) pull(secret *pipeline.Secret) (*library.Secret, error) {
	_secret := new(library.Secret)

	switch secret.Type {
	// handle repo secrets
	case constants.SecretOrg:
		org, key, err := secret.ParseOrg(s.client.repo.GetOrg())
		if err != nil {
			return nil, err
		}

		// send API call to capture the org secret
		//
		// https://pkg.go.dev/github.com/go-vela/sdk-go/vela#SecretService.Get
		_secret, _, err = s.client.Vela.Secret.Get(secret.Engine, secret.Type, org, "*", key)
		if err != nil {
			return nil, fmt.Errorf("%s: %w", ErrUnableToRetrieve, err)
		}

		secret.Value = _secret.GetValue()

	// handle repo secrets
	case constants.SecretRepo:
		org, repo, key, err := secret.ParseRepo(s.client.repo.GetOrg(), s.client.repo.GetName())
		if err != nil {
			return nil, err
		}

		// send API call to capture the repo secret
		//
		// https://pkg.go.dev/github.com/go-vela/sdk-go/vela#SecretService.Get
		_secret, _, err = s.client.Vela.Secret.Get(secret.Engine, secret.Type, org, repo, key)
		if err != nil {
			return nil, fmt.Errorf("%s: %w", ErrUnableToRetrieve, err)
		}

		secret.Value = _secret.GetValue()

	// handle shared secrets
	case constants.SecretShared:
		org, team, key, err := secret.ParseShared()
		if err != nil {
			return nil, err
		}

		// send API call to capture the repo secret
		//
		// https://pkg.go.dev/github.com/go-vela/sdk-go/vela#SecretService.Get
		_secret, _, err = s.client.Vela.Secret.Get(secret.Engine, secret.Type, org, team, key)
		if err != nil {
			return nil, fmt.Errorf("%s: %w", ErrUnableToRetrieve, err)
		}

		secret.Value = _secret.GetValue()

	default:
		return nil, fmt.Errorf("%w: %s", ErrUnrecognizedSecretType, secret.Type)
	}

	return _secret, nil
}

// stream tails the output for a secret plugin.
func (s *secretSvc) stream(ctx context.Context, ctn *pipeline.Container) error {
	// stream all the logs to the init step
	_log, err := step.LoadLogs(s.client.init, &s.client.stepLogs)
	if err != nil {
		return err
	}

	// update engine logger with secret metadata
	//
	// https://pkg.go.dev/github.com/sirupsen/logrus#Entry.WithField
	logger := s.client.Logger.WithField("secret", ctn.Name)

	// create new buffer for uploading logs
	logs := new(bytes.Buffer)

	defer func() {
		// NOTE: Whenever the stream ends we want to ensure
		// that this function makes the call to update
		// the step logs
		logger.Trace(logs.String())

		// update the existing log with the last bytes
		//
		// https://pkg.go.dev/github.com/go-vela/types/library#Log.AppendData
		_log.AppendData(logs.Bytes())

		logger.Debug("uploading logs")
		// send API call to update the logs for the service
		//
		// https://pkg.go.dev/github.com/go-vela/sdk-go/vela#LogService.UpdateService
		_, err = s.client.Vela.Log.UpdateStep(s.client.repo.GetOrg(), s.client.repo.GetName(), s.client.build.GetNumber(), ctn.Number, _log)
		if err != nil {
			logger.Errorf("unable to upload container logs: %v", err)
		}
	}()

	logger.Debug("tailing container")
	// tail the runtime container
	rc, err := s.client.Runtime.TailContainer(ctx, ctn)
	if err != nil {
		return err
	}
	defer rc.Close()

	// create new scanner from the container output
	scanner := bufio.NewScanner(rc)

	// scan entire container output
	for scanner.Scan() {
		// write all the logs from the scanner
		logs.Write(append(scanner.Bytes(), []byte("\n")...))

		// if we have at least 1000 bytes in our buffer
		if logs.Len() > 1000 {
			logger.Trace(logs.String())

			// update the existing log with the new bytes
			//
			// https://pkg.go.dev/github.com/go-vela/types/library#Log.AppendData
			_log.AppendData(logs.Bytes())

			logger.Debug("appending logs")
			// send API call to append the logs for the init step
			//
<<<<<<< HEAD
			// https://pkg.go.dev/github.com/go-vela/sdk-go/vela#LogService.UpdateStep
			//nolint:contextcheck // ignore passing context
=======
			// https://pkg.go.dev/github.com/go-vela/sdk-go/vela?tab=doc#LogService.UpdateStep
>>>>>>> 5ab220df
			_, err = s.client.Vela.Log.UpdateStep(s.client.repo.GetOrg(), s.client.repo.GetName(), s.client.build.GetNumber(), s.client.init.Number, _log)
			if err != nil {
				return err
			}

			// flush the buffer of logs
			logs.Reset()
		}
	}

	logger.Info("finished streaming logs")

	return scanner.Err()
}

// TODO: Evaluate pulling this into a "bool" types function for injecting
//
// helper function to check secret whitelist before setting value.
func injectSecrets(ctn *pipeline.Container, m map[string]*library.Secret) error {
	// inject secrets for step
	for _, _secret := range ctn.Secrets {
		logrus.Tracef("looking up secret %s from pipeline secrets", _secret.Source)
		// lookup container secret in map
		s, ok := m[_secret.Source]
		if !ok {
			continue
		}

		logrus.Tracef("matching secret %s to container %s", _secret.Source, ctn.Name)
		// ensure the secret matches with the container
		if s.Match(ctn) {
			ctn.Environment[strings.ToUpper(_secret.Target)] = s.GetValue()
		}
	}

	return nil
}

// escapeNewlineSecrets is a helper function to double-escape escaped newlines,
// double-escaped newlines are resolved to newlines during env substitution.
func escapeNewlineSecrets(m map[string]*library.Secret) {
	for i, secret := range m {
		// only double-escape secrets that have been manually escaped
		if !strings.Contains(secret.GetValue(), "\\\\n") {
			s := strings.Replace(secret.GetValue(), "\\n", "\\\n", -1)
			m[i].Value = &s
		}
	}
}<|MERGE_RESOLUTION|>--- conflicted
+++ resolved
@@ -172,12 +172,7 @@
 
 		// send API call to update the build
 		//
-<<<<<<< HEAD
 		// https://pkg.go.dev/github.com/go-vela/sdk-go/vela#StepService.Update
-		//nolint:contextcheck // ignore passing context
-=======
-		// https://pkg.go.dev/github.com/go-vela/sdk-go/vela?tab=doc#StepService.Update
->>>>>>> 5ab220df
 		_, _, err = s.client.Vela.Step.Update(s.client.repo.GetOrg(), s.client.repo.GetName(), s.client.build.GetNumber(), _init)
 		if err != nil {
 			s.client.Logger.Errorf("unable to upload init state: %v", err)
@@ -315,12 +310,7 @@
 			logger.Debug("appending logs")
 			// send API call to append the logs for the init step
 			//
-<<<<<<< HEAD
 			// https://pkg.go.dev/github.com/go-vela/sdk-go/vela#LogService.UpdateStep
-			//nolint:contextcheck // ignore passing context
-=======
-			// https://pkg.go.dev/github.com/go-vela/sdk-go/vela?tab=doc#LogService.UpdateStep
->>>>>>> 5ab220df
 			_, err = s.client.Vela.Log.UpdateStep(s.client.repo.GetOrg(), s.client.repo.GetName(), s.client.build.GetNumber(), s.client.init.Number, _log)
 			if err != nil {
 				return err
