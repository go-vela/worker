--- conflicted
+++ resolved
@@ -531,53 +531,6 @@
 		}
 
 		_log, err := step.LoadLogs(c.init, &c.stepLogs)
-<<<<<<< HEAD
-		_log.SetData([]byte(""))
-
-		// iterate through each secret provided in the pipeline
-		for _, secret := range c.pipeline.Secrets {
-			if err != nil {
-				return err
-			}
-
-			// ignore pulling secrets coming from plugins
-			if !secret.Origin.Empty() {
-				continue
-			}
-
-			// only pull in secrets that are set to be pulled in at the start
-			if strings.EqualFold(secret.Pull, constants.SecretPullBuild) {
-				continue
-			}
-
-			c.Logger.Infof("pulling secret %s", secret.Name)
-
-			s, err := c.secret.pull(secret)
-			if err != nil {
-				c.err = err
-				return fmt.Errorf("unable to pull secrets: %w", err)
-			}
-
-			_log.AppendData([]byte(
-				fmt.Sprintf("$ vela view secret --secret.engine %s --secret.type %s --org %s --repo %s --name %s \n",
-					secret.Engine, secret.Type, s.GetOrg(), s.GetRepo(), s.GetName())))
-
-			sRaw, err := json.MarshalIndent(s.Sanitize(), "", " ")
-			if err != nil {
-				c.err = err
-				return fmt.Errorf("unable to decode secret: %w", err)
-			}
-
-			_log.AppendData(append(sRaw, "\n"...))
-
-			_, err = c.Vela.Log.UpdateStep(c.repo.GetOrg(), c.repo.GetName(), c.build.GetNumber(), _step.Number, _log)
-			if err != nil {
-				return err
-			}
-
-			// add secret to the map
-			c.Secrets[secret.Name] = s
-=======
 		if err != nil {
 			return err
 		}
@@ -634,7 +587,6 @@
 				// add secret to the map
 				c.Secrets[secret.Name] = s
 			}
->>>>>>> ddd6e7c0
 		}
 
 		// inject secrets for container
