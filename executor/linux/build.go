--- conflicted
+++ resolved
@@ -527,7 +527,6 @@
 			return fmt.Errorf("unable to exec outputs container: %w", c.err)
 		}
 
-<<<<<<< HEAD
 		// logic for polling files only if the test-report step is present
 		// iterate through the steps in the build
 		for _, step := range c.pipeline.Steps {
@@ -543,10 +542,10 @@
 			}
 
 		}
-=======
+
 		opEnv = outputs.Sanitize(_step, opEnv)
 		maskEnv = outputs.Sanitize(_step, maskEnv)
->>>>>>> 302f0dde
+
 
 		// merge env from outputs
 		//
