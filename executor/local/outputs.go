--- conflicted
+++ resolved
@@ -101,20 +101,6 @@
 		return nil, nil, nil
 	}
 
-<<<<<<< HEAD
-	// grab outputs
-	outputBytes, err := o.client.Runtime.PollOutputsContainer(ctx, ctn, "/vela/outputs/.env")
-	if err != nil {
-		return nil, nil, err
-	}
-
-	reader := bytes.NewReader(outputBytes)
-
-	outputMap, err := envparse.Parse(reader)
-	if err != nil {
-		logrus.Debugf("unable to parse local output map: %v", err)
-	}
-=======
 	var (
 		filePaths = []string{
 			"/vela/outputs/.env",
@@ -122,8 +108,7 @@
 			"/vela/outputs/base64.env",
 			"/vela/outputs/masked.base64.env",
 		}
->>>>>>> 14f88b0f
-
+    
 		outputMap = make(map[string]string)
 		maskMap   = make(map[string]string)
 	)
