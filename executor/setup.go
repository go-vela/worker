--- conflicted
+++ resolved
@@ -62,13 +62,10 @@
 	Repo *library.Repo
 	// resource for storing user information in Vela
 	User *library.User
-<<<<<<< HEAD
 
 	BuildActivityChannel chan message.BuildActivity
-=======
 	// resource for storing sensitive build args in Vela
 	Secrets []*library.Secret
->>>>>>> a38cadc8
 }
 
 // Darwin creates and returns a Vela engine capable of
