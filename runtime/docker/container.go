// SPDX-License-Identifier: Apache-2.0

package docker

import (
	"bytes"
	"context"
	"fmt"
	"io"
	"log"
	"strings"

	dockerContainerTypes "github.com/docker/docker/api/types/container"
	docker "github.com/docker/docker/client"
	"github.com/docker/docker/pkg/stdcopy"

	"github.com/go-vela/types/constants"
	"github.com/go-vela/types/pipeline"
	"github.com/go-vela/worker/internal/image"
)

// InspectContainer inspects the pipeline container.
func (c *client) InspectContainer(ctx context.Context, ctn *pipeline.Container) error {
	c.Logger.Tracef("inspecting container %s", ctn.ID)

	// send API call to inspect the container
	//
	// https://pkg.go.dev/github.com/docker/docker/client#Client.ContainerInspect
	container, err := c.Docker.ContainerInspect(ctx, ctn.ID)
	if err != nil {
		return err
	}

	// capture the container exit code
	//
	// https://pkg.go.dev/github.com/docker/docker/api/types#ContainerState
	ctn.ExitCode = container.State.ExitCode

	return nil
}

// RemoveContainer deletes (kill, remove) the pipeline container.
func (c *client) RemoveContainer(ctx context.Context, ctn *pipeline.Container) error {
	c.Logger.Tracef("removing container %s", ctn.ID)

	// send API call to inspect the container
	//
	// https://pkg.go.dev/github.com/docker/docker/client#Client.ContainerInspect
	container, err := c.Docker.ContainerInspect(ctx, ctn.ID)
	if err != nil {
		return err
	}

	// if the container is paused, restarting or running
	//
	// https://pkg.go.dev/github.com/docker/docker/api/types#ContainerState
	if container.State.Paused ||
		container.State.Restarting ||
		container.State.Running {
		// send API call to kill the container
		//
		// https://pkg.go.dev/github.com/docker/docker/client#Client.ContainerKill
		err := c.Docker.ContainerKill(ctx, ctn.ID, "SIGKILL")
		if err != nil {
			return err
		}
	}

	// create options for removing container
	//
	// https://pkg.go.dev/github.com/docker/docker/api/types/container#RemoveOptions
	opts := dockerContainerTypes.RemoveOptions{
		Force:         true,
		RemoveLinks:   false,
		RemoveVolumes: true,
	}

	// send API call to remove the container
	//
	// https://pkg.go.dev/github.com/docker/docker/client#Client.ContainerRemove
	err = c.Docker.ContainerRemove(ctx, ctn.ID, opts)
	if err != nil {
		return err
	}

	return nil
}

// RunContainer creates and starts the pipeline container.
func (c *client) RunContainer(ctx context.Context, ctn *pipeline.Container, b *pipeline.Build) error {
	c.Logger.Tracef("running container %s", ctn.ID)

	// allocate new container config from pipeline container
	containerConf := ctnConfig(ctn)
	// allocate new host config with volume data
	hostConf := hostConfig(c.Logger, b.ID, ctn.Ulimits, c.config.Volumes, c.config.DropCapabilities)
	// allocate new network config with container name
	networkConf := netConfig(b.ID, ctn.Name)

	// -------------------- Start of TODO: --------------------
	//
	// Remove the below code once the mounting issue with Kaniko is
	// resolved to allow mounting private cert bundles with Vela.
	//
	// This code is required due to a known bug in Kaniko:
	//
	// * https://github.com/go-vela/community/issues/253

	// check if the pipeline container image contains
	// the key words "kaniko" and "vela"
	//
	// this is a soft check for the Vela Kaniko plugin
	if strings.Contains(ctn.Image, "kaniko") &&
		strings.Contains(ctn.Image, "vela") {
		// iterate through the list of host mounts provided
		for i, mount := range hostConf.Mounts {
			// check if the source path or target path
			// for the mount contains "/etc/ssl/certs"
			//
			// this is a soft check for mounting private cert bundles
			if strings.Contains(mount.Source, "/etc/ssl/certs") ||
				strings.Contains(mount.Target, "/etc/ssl/certs") {
				// remove the private cert bundle mount from the host config
				hostConf.Mounts = append(hostConf.Mounts[:i], hostConf.Mounts[i+1:]...)
			}
		}
	}
	//
	// -------------------- End of TODO: --------------------

	// check if the container pull policy is on_start
	if strings.EqualFold(ctn.Pull, constants.PullOnStart) {
		// send API call to create the image
		err := c.CreateImage(ctx, ctn)
		if err != nil {
			return err
		}
	}

	// check if the image is allowed to run privileged
	privileged, err := image.IsPrivilegedImage(ctn.Image, c.config.Images)
	if err != nil {
		return err
	}

	if privileged {
		hostConf.Privileged = true
	}

	// send API call to create the container
	//
<<<<<<< HEAD
	// https://godoc.org/github.com/docker/docker/client#Client.ContainerCreate
	_, err = c.Docker.ContainerCreate(
=======
	// https://pkg.go.dev/github.com/docker/docker/client#Client.ContainerCreate
	_, err := c.Docker.ContainerCreate(
>>>>>>> e7ada01e
		ctx,
		containerConf,
		hostConf,
		networkConf,
		nil,
		ctn.ID,
	)
	if err != nil {
		return err
	}

	// create options for starting container
	//
	// https://pkg.go.dev/github.com/docker/docker/api/types/container#StartOptions
	opts := dockerContainerTypes.StartOptions{}

	// send API call to start the container
	//
	// https://pkg.go.dev/github.com/docker/docker/client#Client.ContainerStart
	err = c.Docker.ContainerStart(ctx, ctn.ID, opts)
	if err != nil {
		return err
	}

	return nil
}

// SetupContainer prepares the image for the pipeline container.
func (c *client) SetupContainer(ctx context.Context, ctn *pipeline.Container) error {
	c.Logger.Tracef("setting up for container %s", ctn.ID)

	// handle the container pull policy
	switch ctn.Pull {
	case constants.PullAlways:
		// send API call to create the image
		return c.CreateImage(ctx, ctn)
	case constants.PullNotPresent:
		// handled further down in this function
		break
	case constants.PullNever:
		fallthrough
	case constants.PullOnStart:
		fallthrough
	default:
		c.Logger.Tracef("skipping setup for container %s due to pull policy %s", ctn.ID, ctn.Pull)

		return nil
	}

	// parse image from container
	//
	// https://pkg.go.dev/github.com/go-vela/worker/internal/image#ParseWithError
	_image, err := image.ParseWithError(ctn.Image)
	if err != nil {
		return err
	}

	// check if the container image exists on the host
	//
	// https://pkg.go.dev/github.com/docker/docker/client#Client.ImageInspectWithRaw
	_, _, err = c.Docker.ImageInspectWithRaw(ctx, _image)
	if err == nil {
		return nil
	}

	// if the container image does not exist on the host
	// we attempt to capture it for executing the pipeline
	//
	// https://pkg.go.dev/github.com/docker/docker/client#IsErrNotFound
	if docker.IsErrNotFound(err) {
		// send API call to create the image
		return c.CreateImage(ctx, ctn)
	}

	return err
}

// TailContainer captures the logs for the pipeline container.
func (c *client) TailContainer(ctx context.Context, ctn *pipeline.Container) (io.ReadCloser, error) {
	c.Logger.Tracef("tailing output for container %s", ctn.ID)

	// create options for capturing container logs
	//
	// https://pkg.go.dev/github.com/docker/docker/api/types/container#LogsOptions
	opts := dockerContainerTypes.LogsOptions{
		Follow:     true,
		ShowStdout: true,
		ShowStderr: true,
		Details:    false,
		Timestamps: false,
	}

	// send API call to capture the container logs
	//
	// https://pkg.go.dev/github.com/docker/docker/client#Client.ContainerLogs
	logs, err := c.Docker.ContainerLogs(ctx, ctn.ID, opts)
	if err != nil {
		return nil, err
	}

	// create in-memory pipe for capturing logs
	rc, wc := io.Pipe()

	// capture all stdout and stderr logs
	go func() {
		c.Logger.Tracef("copying logs for container %s", ctn.ID)

		// copy container stdout and stderr logs to our in-memory pipe
		//
		// https://pkg.go.dev/github.com/docker/docker/pkg/stdcopy#StdCopy
		_, err := stdcopy.StdCopy(wc, wc, logs)
		if err != nil {
			c.Logger.Errorf("unable to copy logs for container: %v", err)
		}

		// close logs buffer
		logs.Close()

		// close in-memory pipe write closer
		wc.Close()
	}()

	return rc, nil
}

// WaitContainer blocks until the pipeline container completes.
func (c *client) WaitContainer(ctx context.Context, ctn *pipeline.Container) error {
	c.Logger.Tracef("waiting for container %s", ctn.ID)

	// send API call to wait for the container completion
	//
	// https://pkg.go.dev/github.com/docker/docker/client#Client.ContainerWait
	wait, errC := c.Docker.ContainerWait(ctx, ctn.ID, dockerContainerTypes.WaitConditionNotRunning)

	select {
	case <-wait:
	case err := <-errC:
		return err
	}

	return nil
}

// PollOutputsContainer
func (c *client) PollOutputsContainer(ctx context.Context, ctn *pipeline.Container, path string) ([]byte, error) {
	execConfig := types.ExecConfig{
		Tty:          true,
		Cmd:          []string{"sh", "-c", fmt.Sprintf("cat %s", path)},
		AttachStderr: true,
		AttachStdout: true,
	}

	responseExec, err := c.Docker.ContainerExecCreate(ctx, ctn.ID, execConfig)
	if err != nil {
		log.Fatal(err)
	}

	hijackedResponse, err := c.Docker.ContainerExecAttach(ctx, responseExec.ID, types.ExecStartCheck{})
	if err != nil {
		log.Fatal(err)
	}

	defer hijackedResponse.Close()

	outputStdout := new(bytes.Buffer)
	outputStderr := new(bytes.Buffer)

	stdcopy.StdCopy(outputStdout, outputStderr, hijackedResponse.Reader)

	if outputStderr.Len() > 0 {
		fmt.Println("Error: ", outputStderr.String())
		return nil, fmt.Errorf("Error: %s", outputStderr.String())
	}

	data := outputStdout.Bytes()

	return data, nil
}

// ctnConfig is a helper function to
// generate the container config.
func ctnConfig(ctn *pipeline.Container) *dockerContainerTypes.Config {
	// create container config object
	//
	// https://pkg.go.dev/github.com/docker/docker/api/types/container#Config
	config := &dockerContainerTypes.Config{
		Image:        image.Parse(ctn.Image),
		WorkingDir:   ctn.Directory,
		AttachStdin:  false,
		AttachStdout: true,
		AttachStderr: true,
		Tty:          false,
		OpenStdin:    false,
		StdinOnce:    false,
		ArgsEscaped:  false,
	}

	// check if the environment is provided
	if len(ctn.Environment) > 0 {
		// iterate through each element in the container environment
		for k, v := range ctn.Environment {
			// add key/value environment to container config
			config.Env = append(config.Env, fmt.Sprintf("%s=%s", k, v))
		}
	}

	// check if the entrypoint is provided
	if len(ctn.Entrypoint) > 0 {
		// add entrypoint to container config
		config.Entrypoint = ctn.Entrypoint
	}

	// check if the commands are provided
	if len(ctn.Commands) > 0 {
		// add commands to container config
		config.Cmd = ctn.Commands
	}

	// check if the user is present
	if len(ctn.User) > 0 {
		// add user to container config
		config.User = ctn.User
	}

	return config
}<|MERGE_RESOLUTION|>--- conflicted
+++ resolved
@@ -10,6 +10,7 @@
 	"log"
 	"strings"
 
+	"github.com/docker/docker/api/types"
 	dockerContainerTypes "github.com/docker/docker/api/types/container"
 	docker "github.com/docker/docker/client"
 	"github.com/docker/docker/pkg/stdcopy"
@@ -149,13 +150,8 @@
 
 	// send API call to create the container
 	//
-<<<<<<< HEAD
 	// https://godoc.org/github.com/docker/docker/client#Client.ContainerCreate
 	_, err = c.Docker.ContainerCreate(
-=======
-	// https://pkg.go.dev/github.com/docker/docker/client#Client.ContainerCreate
-	_, err := c.Docker.ContainerCreate(
->>>>>>> e7ada01e
 		ctx,
 		containerConf,
 		hostConf,
