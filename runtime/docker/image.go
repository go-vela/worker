// SPDX-License-Identifier: Apache-2.0

package docker

import (
	"context"
	"fmt"
	"io"
	"os"
	"strings"

	dockerImageTypes "github.com/docker/docker/api/types/image"
	"github.com/sirupsen/logrus"

	"github.com/go-vela/server/compiler/types/pipeline"
	"github.com/go-vela/server/constants"
	"github.com/go-vela/worker/internal/image"
)

// CreateImage creates the pipeline container image.
func (c *client) CreateImage(ctx context.Context, ctn *pipeline.Container) error {
	c.Logger.Tracef("creating image for container %s", ctn.ID)

	// parse image from container
	//
	// https://pkg.go.dev/github.com/go-vela/worker/internal/image#ParseWithError
	_image, err := image.ParseWithError(ctn.Image)
	if err != nil {
		return err
	}

	// create options for pulling image
	//
	// https://pkg.go.dev/github.com/docker/docker/api/types/image#PullOptions
	opts := dockerImageTypes.PullOptions{}

	// send API call to pull the image for the container
	//
	// https://pkg.go.dev/github.com/docker/docker/client#Client.ImagePull
	reader, err := c.Docker.ImagePull(ctx, _image, opts)
	if err != nil {
		return err
	}
	defer reader.Close()

	// check if logrus is set up with trace level
	if logrus.GetLevel() == logrus.TraceLevel {
		// copy output from image pull to standard output
		_, err = io.Copy(os.Stdout, reader)
		if err != nil {
			return err
		}
	} else {
		// discard output from image pull
		_, err = io.Copy(io.Discard, reader)
		if err != nil {
			return err
		}
	}

	return nil
}

// InspectImage inspects the pipeline container image.
func (c *client) InspectImage(ctx context.Context, ctn *pipeline.Container) ([]byte, error) {
	c.Logger.Tracef("inspecting image for container %s", ctn.ID)

	// create output for inspecting image
	output := []byte(
		fmt.Sprintf("$ docker image inspect %s\n", ctn.Image),
	)

	// check if the container pull policy is on start
	if strings.EqualFold(ctn.Pull, constants.PullOnStart) || strings.EqualFold(ctn.Pull, constants.PullNever) {
		return []byte(
			fmt.Sprintf("skipped for container %s due to pull policy %s\n", ctn.ID, ctn.Pull),
		), nil
	}

	// parse image from container
	//
	// https://pkg.go.dev/github.com/go-vela/worker/internal/image#ParseWithError
	_image, err := image.ParseWithError(ctn.Image)
	if err != nil {
		return output, err
	}

	// send API call to inspect the image
	//
<<<<<<< HEAD
	// https://pkg.go.dev/github.com/docker/docker/client#Client.ImageInspect
=======
	// https://pkg.go.dev/github.com/docker/docker/client#Client.ImageInspectWithRaw
>>>>>>> ca78232a
	i, err := c.Docker.ImageInspect(ctx, _image)
	if err != nil {
		return output, err
	}

	// add new line to end of bytes
	return append(output, []byte(i.ID+"\n")...), nil
}<|MERGE_RESOLUTION|>--- conflicted
+++ resolved
@@ -87,11 +87,7 @@
 
 	// send API call to inspect the image
 	//
-<<<<<<< HEAD
-	// https://pkg.go.dev/github.com/docker/docker/client#Client.ImageInspect
-=======
 	// https://pkg.go.dev/github.com/docker/docker/client#Client.ImageInspectWithRaw
->>>>>>> ca78232a
 	i, err := c.Docker.ImageInspect(ctx, _image)
 	if err != nil {
 		return output, err
