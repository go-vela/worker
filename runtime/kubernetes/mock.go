// Copyright (c) 2022 Target Brands, Inc. All rights reserved.
//
// Use of this source code is governed by the LICENSE file in this repository.

package kubernetes

// Everything in this file should only be used in test code.
// It is exported for use in tests of other packages.

import (
<<<<<<< HEAD
	"context"

	"github.com/sirupsen/logrus"

=======
>>>>>>> 4bb68062
	v1 "k8s.io/api/core/v1"
	metav1 "k8s.io/apimachinery/pkg/apis/meta/v1"
	"k8s.io/client-go/kubernetes/fake"
	"k8s.io/client-go/tools/cache"

	velav1alpha1 "github.com/go-vela/worker/runtime/kubernetes/apis/vela/v1alpha1"
	fakeVelaK8sClient "github.com/go-vela/worker/runtime/kubernetes/generated/clientset/versioned/fake"
	"github.com/sirupsen/logrus"
)

// NewMock returns an Engine implementation that
// integrates with a Kubernetes runtime.
//
// This function is intended for running tests only.
//
//nolint:revive // ignore returning unexported client
func NewMock(_pod *v1.Pod, opts ...ClientOpt) (*client, error) {
	// create new Kubernetes client
	c := new(client)

	// create new fields
	c.config = new(config)
	c.Pod = new(v1.Pod)

	c.containersLookup = map[string]int{}
	for i, ctn := range _pod.Spec.Containers {
		c.containersLookup[ctn.Name] = i
	}

	// create new logger for the client
	//
	// https://pkg.go.dev/github.com/sirupsen/logrus?tab=doc#StandardLogger
	logger := logrus.StandardLogger()

	// create new logger for the client
	//
	// https://pkg.go.dev/github.com/sirupsen/logrus?tab=doc#NewEntry
	c.Logger = logrus.NewEntry(logger)

	// set the Kubernetes namespace in the runtime client
	c.config.Namespace = "test"

	// set the Kubernetes pod in the runtime client
	c.Pod = _pod.DeepCopy()
	c.Pod.SetResourceVersion("0")

	// apply all provided configuration options
	for _, opt := range opts {
		err := opt(c)
		if err != nil {
			return nil, err
		}
	}

	// set the Kubernetes fake client in the runtime client
	//
	// https://pkg.go.dev/k8s.io/client-go/kubernetes/fake?tab=doc#NewSimpleClientset
	c.Kubernetes = fake.NewSimpleClientset(c.Pod)

	// set the VelaKubernetes fake client in the runtime client
	c.VelaKubernetes = fakeVelaK8sClient.NewSimpleClientset(
		&velav1alpha1.PipelinePodsTemplate{
			ObjectMeta: metav1.ObjectMeta{
				Namespace: c.config.Namespace,
				Name:      "mock-pipeline-pods-template",
			},
		},
	)

	// set the PodTracker (normally populated in SetupBuild)
	tracker, err := mockPodTracker(c.Logger, c.Kubernetes, c.Pod)
	if err != nil {
		return c, err
	}

	c.PodTracker = tracker

	// The test is responsible for calling c.PodTracker.Start(ctx) if needed.
	// In some cases it is more convenient to call c.(MockKubernetesRuntime).StartPodTracker(ctx)

	return c, nil
}

// MockKubernetesRuntime makes it possible to use the client mocks in other packages.
//
// This interface is intended for running tests only.
type MockKubernetesRuntime interface {
	SetupMock() error
	MarkPodTrackerReady()
	StartPodTracker(context.Context)
	WaitForPodTrackerReady()
	WaitForPodCreate(string, string)
	SimulateResync(*v1.Pod)
	SimulateStatusUpdate(*v1.Pod, []v1.ContainerStatus) error
}

// SetupMock allows the Kubernetes runtime to perform additional Mock-related config.
// Many tests should call this right after they call runtime.SetupBuild (or executor.CreateBuild).
//
// This function is intended for running tests only.
func (c *client) SetupMock() error {
	// This assumes that c.Pod.ObjectMeta.Namespace and c.Pod.ObjectMeta.Name are filled in.
	return c.PodTracker.setupMockFor(c.Pod)
}

// SetupMock allows the Kubernetes runtime to perform additional Mock-related config.
// Many tests should call this right after they call runtime.SetupBuild (or executor.CreateBuild).
//
// This function is intended for running tests only.
func (c *client) SetupMock() error {
	// This assumes that c.Pod.ObjectMeta.Namespace and c.Pod.ObjectMeta.Name are filled in.
	return c.PodTracker.setupMockFor(c.Pod)
}

// MarkPodTrackerReady signals that PodTracker has been setup with ContainerTrackers.
//
// This function is intended for running tests only.
func (c *client) MarkPodTrackerReady() {
	close(c.PodTracker.Ready)
}

// StartPodTracker tells the podTracker it can start populating the cache.
//
// This function is intended for running tests only.
func (c *client) StartPodTracker(ctx context.Context) {
	c.PodTracker.Start(ctx)
}

// WaitForPodTrackerReady waits for PodTracker.Ready to be closed (which happens in AssembleBuild).
//
// This function is intended for running tests only.
func (c *client) WaitForPodTrackerReady() {
	<-c.PodTracker.Ready
}

// WaitForPodCreate waits for PodTracker.Ready to be closed (which happens in AssembleBuild).
//
// This function is intended for running tests only.
func (c *client) WaitForPodCreate(namespace, name string) {
	created := make(chan struct{})

	c.PodTracker.podInformer.Informer().AddEventHandler(cache.ResourceEventHandlerFuncs{
		AddFunc: func(obj interface{}) {
			select {
			case <-created:
				// not interested in any other create events.
				return
			default:
				break
			}

			var (
				pod *v1.Pod
				ok  bool
			)

			if pod, ok = obj.(*v1.Pod); !ok {
				return
			}

			if pod.GetNamespace() == namespace && pod.GetName() == name {
				close(created)
			}
		},
	})

	<-created
}

// SimulateResync simulates an resync where the PodTracker refreshes its cache.
// This resync is from oldPod to runtime.Pod. If nil, oldPod defaults to runtime.Pod.
//
// This function is intended for running tests only.
func (c *client) SimulateResync(oldPod *v1.Pod) {
	if oldPod == nil {
		oldPod = c.Pod
	}

	oldPod = oldPod.DeepCopy()
	oldPod.SetResourceVersion("older")

	// simulate a re-sync/PodUpdate event
	c.PodTracker.HandlePodUpdate(oldPod, c.Pod)
}

// SimulateUpdate simulates an update event from the k8s API.
//
// This function is intended for running tests only.
func (c *client) SimulateStatusUpdate(pod *v1.Pod, containerStatuses []v1.ContainerStatus) error {
	// We have to have a full copy here because the k8s client Mock
	// replaces the pod it is storing, it does not just update the status.
	updatedPod := pod.DeepCopy()
	updatedPod.Status.ContainerStatuses = containerStatuses

	_, err := c.Kubernetes.CoreV1().Pods(pod.GetNamespace()).
		UpdateStatus(
			context.Background(),
			updatedPod,
			metav1.UpdateOptions{},
		)

	return err
}<|MERGE_RESOLUTION|>--- conflicted
+++ resolved
@@ -8,13 +8,8 @@
 // It is exported for use in tests of other packages.
 
 import (
-<<<<<<< HEAD
 	"context"
 
-	"github.com/sirupsen/logrus"
-
-=======
->>>>>>> 4bb68062
 	v1 "k8s.io/api/core/v1"
 	metav1 "k8s.io/apimachinery/pkg/apis/meta/v1"
 	"k8s.io/client-go/kubernetes/fake"
@@ -120,15 +115,6 @@
 	return c.PodTracker.setupMockFor(c.Pod)
 }
 
-// SetupMock allows the Kubernetes runtime to perform additional Mock-related config.
-// Many tests should call this right after they call runtime.SetupBuild (or executor.CreateBuild).
-//
-// This function is intended for running tests only.
-func (c *client) SetupMock() error {
-	// This assumes that c.Pod.ObjectMeta.Namespace and c.Pod.ObjectMeta.Name are filled in.
-	return c.PodTracker.setupMockFor(c.Pod)
-}
-
 // MarkPodTrackerReady signals that PodTracker has been setup with ContainerTrackers.
 //
 // This function is intended for running tests only.
