// Copyright (c) 2022 Target Brands, Inc. All rights reserved.
//
// Use of this source code is governed by the LICENSE file in this repository.

package kubernetes

import (
<<<<<<< HEAD
	"github.com/sirupsen/logrus"

=======
>>>>>>> 95f4223a
	v1 "k8s.io/api/core/v1"
	"k8s.io/client-go/kubernetes"
	"k8s.io/client-go/rest"
	"k8s.io/client-go/tools/clientcmd"

	velav1alpha1 "github.com/go-vela/worker/runtime/kubernetes/apis/vela/v1alpha1"
	velaK8sClient "github.com/go-vela/worker/runtime/kubernetes/generated/clientset/versioned"
	"github.com/sirupsen/logrus"
)

type config struct {
	// specifies the config file to use for the Kubernetes client
	File string
	// specifies the namespace to use for the Kubernetes client
	Namespace string
	// specifies a list of privileged images to use for the Kubernetes client
	Images []string
	// specifies a list of host volumes to use for the Kubernetes client
	Volumes []string
	// PipelinePodsTemplateName has the name of the PipelinePodTemplate to retrieve from the Namespace
	PipelinePodsTemplateName string
}

type client struct {
	config *config
	// https://pkg.go.dev/k8s.io/client-go/kubernetes#Interface
	Kubernetes kubernetes.Interface
	// VelaKubernetes is a client for custom Vela CRD-based APIs
	VelaKubernetes velaK8sClient.Interface
	// https://pkg.go.dev/github.com/sirupsen/logrus#Entry
	Logger *logrus.Entry
	// https://pkg.go.dev/k8s.io/api/core/v1#Pod
	Pod *v1.Pod
	// containersLookup maps the container name to its index in Containers
	containersLookup map[string]int
	// PodTracker wraps the Kubernetes client to simplify watching the pod for changes
	PodTracker *podTracker
	// PipelinePodTemplate has default values to be used in Setup* methods
	PipelinePodTemplate *velav1alpha1.PipelinePodTemplate
	// commonVolumeMounts includes workspace mount and any global host mounts (VELA_RUNTIME_VOLUMES)
	commonVolumeMounts []v1.VolumeMount
	// indicates when the pod has been created in kubernetes
	createdPod bool
}

// New returns an Engine implementation that
// integrates with a Kubernetes runtime.
//
//nolint:revive // ignore returning unexported client
func New(opts ...ClientOpt) (*client, error) {
	// create new Kubernetes client
	c := new(client)

	// create new fields
	c.config = new(config)
	c.Pod = new(v1.Pod)
	c.containersLookup = map[string]int{}

	// create new logger for the client
	//
	// https://pkg.go.dev/github.com/sirupsen/logrus?tab=doc#StandardLogger
	logger := logrus.StandardLogger()

	// create new logger for the client
	//
	// https://pkg.go.dev/github.com/sirupsen/logrus?tab=doc#NewEntry
	c.Logger = logrus.NewEntry(logger)

	// apply all provided configuration options
	for _, opt := range opts {
		err := opt(c)
		if err != nil {
			return nil, err
		}
	}

	// use the current context in kubeconfig
	//
	// when no kube config is provided create InClusterConfig
	// else use out of cluster config option
	var (
		config *rest.Config
		err    error
	)

	if c.config.File == "" {
		// https://pkg.go.dev/k8s.io/client-go/rest?tab=doc#InClusterConfig
		config, err = rest.InClusterConfig()
		if err != nil {
			c.Logger.Error("VELA_RUNTIME_CONFIG not defined and failed to create kubernetes InClusterConfig!")
			return nil, err
		}
	} else {
		// https://pkg.go.dev/k8s.io/client-go/tools/clientcmd?tab=doc#BuildConfigFromFlags
		config, err = clientcmd.BuildConfigFromFlags("", c.config.File)
		if err != nil {
			return nil, err
		}
	}

	// creates Kubernetes client from configuration
	//
	// https://pkg.go.dev/k8s.io/client-go/kubernetes?tab=doc#NewForConfig
	_kubernetes, err := kubernetes.NewForConfig(config)
	if err != nil {
		return nil, err
	}

	// set the Kubernetes client in the runtime client
	c.Kubernetes = _kubernetes

	// creates VelaKubernetes client from configuration
	_velaKubernetes, err := velaK8sClient.NewForConfig(config)
	if err != nil {
		return nil, err
	}

	// set the VelaKubernetes client in the runtime client
	c.VelaKubernetes = _velaKubernetes

	return c, nil
}<|MERGE_RESOLUTION|>--- conflicted
+++ resolved
@@ -5,11 +5,6 @@
 package kubernetes
 
 import (
-<<<<<<< HEAD
-	"github.com/sirupsen/logrus"
-
-=======
->>>>>>> 95f4223a
 	v1 "k8s.io/api/core/v1"
 	"k8s.io/client-go/kubernetes"
 	"k8s.io/client-go/rest"
