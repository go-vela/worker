--- conflicted
+++ resolved
@@ -41,14 +41,10 @@
 	github.com/dsnet/compress v0.0.2-0.20210315054119-f66993602bf5 // indirect
 	github.com/dustin/go-humanize v1.0.1 // indirect
 	github.com/fxamacker/cbor/v2 v2.7.0 // indirect
-<<<<<<< HEAD
 	github.com/go-ini/ini v1.67.0 // indirect
 	github.com/go-vela/archiver/v3 v3.4.0 // indirect
 	github.com/golang/snappy v0.0.2 // indirect
-	github.com/google/go-github/v68 v68.0.0 // indirect
-=======
 	github.com/google/go-github/v69 v69.2.0 // indirect
->>>>>>> 302f0dde
 	github.com/gorilla/css v1.0.1 // indirect
 	github.com/grpc-ecosystem/grpc-gateway/v2 v2.26.1 // indirect
 	github.com/invopop/jsonschema v0.13.0 // indirect
@@ -59,10 +55,7 @@
 	github.com/jinzhu/inflection v1.0.0 // indirect
 	github.com/jinzhu/now v1.1.5 // indirect
 	github.com/klauspost/compress v1.17.11 // indirect
-<<<<<<< HEAD
 	github.com/klauspost/pgzip v1.2.5 // indirect
-=======
->>>>>>> 302f0dde
 	github.com/lib/pq v1.10.9 // indirect
 	github.com/mattn/go-sqlite3 v1.14.22 // indirect
 	github.com/microcosm-cc/bluemonday v1.0.27 // indirect
