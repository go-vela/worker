--- conflicted
+++ resolved
@@ -15,16 +15,6 @@
 	github.com/google/go-cmp v0.5.9
 	github.com/joho/godotenv v1.5.1
 	github.com/opencontainers/image-spec v1.0.2
-<<<<<<< HEAD
-	github.com/prometheus/client_golang v1.15.1
-	github.com/sirupsen/logrus v1.9.3
-	github.com/urfave/cli/v2 v2.25.6
-	golang.org/x/sync v0.1.0
-	gotest.tools/v3 v3.4.0
-	k8s.io/api v0.27.1
-	k8s.io/apimachinery v0.27.2
-	k8s.io/client-go v0.27.1
-=======
 	github.com/prometheus/client_golang v1.16.0
 	github.com/sirupsen/logrus v1.9.3
 	github.com/urfave/cli/v2 v2.25.7
@@ -33,7 +23,6 @@
 	k8s.io/api v0.27.3
 	k8s.io/apimachinery v0.27.3
 	k8s.io/client-go v0.27.3
->>>>>>> a2a29056
 	sigs.k8s.io/yaml v1.3.0
 )
 
@@ -104,13 +93,8 @@
 	github.com/pkg/errors v0.9.1 // indirect
 	github.com/prometheus/client_model v0.3.0 // indirect
 	github.com/prometheus/common v0.42.0 // indirect
-<<<<<<< HEAD
-	github.com/prometheus/procfs v0.9.0 // indirect
-	github.com/redis/go-redis/v9 v9.0.5 // indirect
-=======
 	github.com/prometheus/procfs v0.10.1 // indirect
 	github.com/redis/go-redis/v9 v9.0.3 // indirect
->>>>>>> a2a29056
 	github.com/russross/blackfriday/v2 v2.1.0 // indirect
 	github.com/shopspring/decimal v1.2.0 // indirect
 	github.com/spf13/afero v1.9.5 // indirect
@@ -122,13 +106,8 @@
 	github.com/xrash/smetrics v0.0.0-20201216005158-039620a65673 // indirect
 	github.com/yuin/gopher-lua v1.1.0 // indirect
 	go.starlark.net v0.0.0-20230302034142-4b1e35fe2254 // indirect
-<<<<<<< HEAD
-	golang.org/x/arch v0.0.0-20210923205945-b76863e36670 // indirect
-	golang.org/x/crypto v0.8.0 // indirect
-=======
 	golang.org/x/arch v0.3.0 // indirect
 	golang.org/x/crypto v0.9.0 // indirect
->>>>>>> a2a29056
 	golang.org/x/net v0.10.0 // indirect
 	golang.org/x/oauth2 v0.7.0 // indirect
 	golang.org/x/sys v0.8.0 // indirect
