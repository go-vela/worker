--- conflicted
+++ resolved
@@ -35,10 +35,7 @@
 	github.com/dustin/go-humanize v1.0.1 // indirect
 	github.com/expr-lang/expr v1.17.2 // indirect
 	github.com/fxamacker/cbor/v2 v2.8.0 // indirect
-<<<<<<< HEAD
 	github.com/go-ini/ini v1.67.0 // indirect
-=======
->>>>>>> d497cbb0
 	github.com/google/go-github/v72 v72.0.0 // indirect
 	github.com/gorilla/css v1.0.1 // indirect
 	github.com/grpc-ecosystem/grpc-gateway/v2 v2.26.3 // indirect
