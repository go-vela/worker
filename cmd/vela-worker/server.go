// Copyright (c) 2022 Target Brands, Inc. All rights reserved.
//
// Use of this source code is governed by the LICENSE file in this repository.

package main

import (
	"crypto/tls"
	"github.com/gin-gonic/gin"
	"net/http"
	"os"
	"strings"
	"time"

	"github.com/go-vela/worker/router"
	"github.com/go-vela/worker/router/middleware"

	"github.com/sirupsen/logrus"
)

// server is a helper function to listen and serve
// traffic for web and API requests for the Worker.
func (w *Worker) server() (http.Handler, *tls.Config) {
	// log a message indicating the setup of the server handlers
	//
	// https://pkg.go.dev/github.com/sirupsen/logrus?tab=doc#Trace
	logrus.Trace("loading router with server handlers")

	// create the worker router to listen and serve traffic
	//
	// https://pkg.go.dev/github.com/go-vela/worker/router?tab=doc#Load
	_server := router.Load(
		middleware.RequestVersion,
		middleware.Executors(w.Executors),
		middleware.Secret(w.Config.Server.Secret),
		middleware.Logger(logrus.StandardLogger(), time.RFC3339, true),
<<<<<<< HEAD
		// middleware that puts the deadloop channel in the gin context
		// this lets us send messages back to operate.go
		func(c *gin.Context) {
			c.Set("deadloop", w.Deadloop)
			c.Set("success", w.Success)
			c.Set("registered", w.Registered)
			c.Next()
		},
=======
		middleware.AuthToken(w.AuthToken),
>>>>>>> ec2a113b
	)

	// log a message indicating the start of serving traffic
	//
	// https://pkg.go.dev/github.com/sirupsen/logrus?tab=doc#Tracef
	logrus.Tracef("serving traffic on %s", w.Config.API.Address.Port())

	// if running with HTTPS, check certs are provided and run with TLS.
	if strings.EqualFold(w.Config.API.Address.Scheme, "https") {
		if len(w.Config.Certificate.Cert) > 0 && len(w.Config.Certificate.Key) > 0 {
			// check that the certificate and key are both populated
			_, err := os.Stat(w.Config.Certificate.Cert)
			if err != nil {
				logrus.Fatalf("expecting certificate file at %s, got %v", w.Config.Certificate.Cert, err)
			}

			_, err = os.Stat(w.Config.Certificate.Key)
			if err != nil {
				logrus.Fatalf("expecting certificate key at %s, got %v", w.Config.Certificate.Key, err)
			}
		} else {
			logrus.Fatal("unable to run with TLS: No certificate provided")
		}

		// define TLS config struct for server start up
		tlsCfg := new(tls.Config)

		// if a TLS minimum version is supplied, set that in the config
		if len(w.Config.TLSMinVersion) > 0 {
			var tlsVersion uint16

			switch w.Config.TLSMinVersion {
			case "1.0":
				tlsVersion = tls.VersionTLS10
			case "1.1":
				tlsVersion = tls.VersionTLS11
			case "1.2":
				tlsVersion = tls.VersionTLS12
			case "1.3":
				tlsVersion = tls.VersionTLS13
			default:
				logrus.Fatal("invalid TLS minimum version supplied")
			}

			tlsCfg.MinVersion = tlsVersion
		}

		return _server, tlsCfg
	}

	// else serve over http
	// https://pkg.go.dev/github.com/gin-gonic/gin?tab=doc#Engine.Run
	return _server, nil
}<|MERGE_RESOLUTION|>--- conflicted
+++ resolved
@@ -6,7 +6,6 @@
 
 import (
 	"crypto/tls"
-	"github.com/gin-gonic/gin"
 	"net/http"
 	"os"
 	"strings"
@@ -34,18 +33,9 @@
 		middleware.Executors(w.Executors),
 		middleware.Secret(w.Config.Server.Secret),
 		middleware.Logger(logrus.StandardLogger(), time.RFC3339, true),
-<<<<<<< HEAD
-		// middleware that puts the deadloop channel in the gin context
-		// this lets us send messages back to operate.go
-		func(c *gin.Context) {
-			c.Set("deadloop", w.Deadloop)
-			c.Set("success", w.Success)
-			c.Set("registered", w.Registered)
-			c.Next()
-		},
-=======
 		middleware.AuthToken(w.AuthToken),
->>>>>>> ec2a113b
+		middleware.Registered(w.Registered),
+		middleware.Success(w.Success),
 	)
 
 	// log a message indicating the start of serving traffic
