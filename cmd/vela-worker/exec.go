--- conflicted
+++ resolved
@@ -26,11 +26,7 @@
 // exec is a helper function to poll the queue
 // and execute Vela pipelines for the Worker.
 //
-<<<<<<< HEAD
-//nolint:funlen // ignore returning nil - don't want to crash worker
-=======
 //nolint:gocyclo,funlen // ignore cyclomatic complexity and function length
->>>>>>> ca78232a
 func (w *Worker) exec(index int, config *api.Worker) error {
 	var err error
 
@@ -246,6 +242,7 @@
 	if err != nil {
 		return err
 	}
+
 	// setup the executor
 	//
 	// https://pkg.go.dev/github.com/go-vela/worker/executor#New
