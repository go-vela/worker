--- conflicted
+++ resolved
@@ -105,11 +105,7 @@
 	// lock and append the build to the RunningBuildIDs list
 	w.RunningBuildIDsMutex.Lock()
 
-<<<<<<< HEAD
 	w.RunningBuilds = append(w.RunningBuilds, item.Build)
-=======
-	w.RunningBuildIDs = append(w.RunningBuildIDs, strconv.FormatInt(item.Build.GetID(), 10))
->>>>>>> 5fede35d
 
 	config.SetRunningBuilds(w.RunningBuilds)
 
@@ -214,15 +210,9 @@
 		// lock and remove the build from the RunningBuildIDs list
 		w.RunningBuildIDsMutex.Lock()
 
-<<<<<<< HEAD
 		for i, v := range w.RunningBuilds {
 			if v.GetID() == item.Build.GetID() {
 				w.RunningBuilds = append(w.RunningBuilds[:i], w.RunningBuilds[i+1:]...)
-=======
-		for i, v := range w.RunningBuildIDs {
-			if v == strconv.FormatInt(item.Build.GetID(), 10) {
-				w.RunningBuildIDs = append(w.RunningBuildIDs[:i], w.RunningBuildIDs[i+1:]...)
->>>>>>> 5fede35d
 			}
 		}
 
