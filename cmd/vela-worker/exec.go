--- conflicted
+++ resolved
@@ -75,12 +75,9 @@
 		Driver:              w.Config.Executor.Driver,
 		LogMethod:           w.Config.Executor.LogMethod,
 		MaxLogSize:          w.Config.Executor.MaxLogSize,
-<<<<<<< HEAD
 		LogStreamingTimeout: w.Config.Executor.LogStreamingTimeout,
-=======
 		EnforceTrustedRepos: w.Config.Executor.EnforceTrustedRepos,
 		PrivilegedImages:    w.Config.Runtime.PrivilegedImages,
->>>>>>> 96e306d0
 		Client:              w.VelaClient,
 		Hostname:            w.Config.API.Address.Hostname(),
 		Runtime:             w.Runtime,
