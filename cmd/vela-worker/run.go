// Copyright (c) 2022 Target Brands, Inc. All rights reserved.
//
// Use of this source code is governed by the LICENSE file in this repository.

package main

import (
	"fmt"
	"net/url"

	"github.com/gin-gonic/gin"

	"github.com/go-vela/server/queue"
	"github.com/go-vela/worker/executor"
	"github.com/go-vela/worker/runtime"

	"github.com/sirupsen/logrus"

	"github.com/urfave/cli/v2"

	_ "github.com/joho/godotenv/autoload"
)

// run executes the worker based
// off the configuration provided.
func run(c *cli.Context) error {
	// set log format for the worker
	switch c.String("log.format") {
	case "t", "text", "Text", "TEXT":
		logrus.SetFormatter(&logrus.TextFormatter{})
	case "j", "json", "Json", "JSON":
		fallthrough
	default:
		logrus.SetFormatter(&logrus.JSONFormatter{})
	}

	// set log level for the worker
	switch c.String("log.level") {
	case "t", "trace", "Trace", "TRACE":
		gin.SetMode(gin.DebugMode)
		logrus.SetLevel(logrus.TraceLevel)
	case "d", "debug", "Debug", "DEBUG":
		gin.SetMode(gin.DebugMode)
		logrus.SetLevel(logrus.DebugLevel)
	case "w", "warn", "Warn", "WARN":
		gin.SetMode(gin.ReleaseMode)
		logrus.SetLevel(logrus.WarnLevel)
	case "e", "error", "Error", "ERROR":
		gin.SetMode(gin.ReleaseMode)
		logrus.SetLevel(logrus.ErrorLevel)
	case "f", "fatal", "Fatal", "FATAL":
		gin.SetMode(gin.ReleaseMode)
		logrus.SetLevel(logrus.FatalLevel)
	case "p", "panic", "Panic", "PANIC":
		gin.SetMode(gin.ReleaseMode)
		logrus.SetLevel(logrus.PanicLevel)
	case "i", "info", "Info", "INFO":
		fallthrough
	default:
		gin.SetMode(gin.ReleaseMode)
		logrus.SetLevel(logrus.InfoLevel)
	}

	// create a log entry with extra metadata
	//
	// https://pkg.go.dev/github.com/sirupsen/logrus?tab=doc#WithFields
	logrus.WithFields(logrus.Fields{
		"code":     "https://github.com/go-vela/worker/",
		"docs":     "https://go-vela.github.io/docs/concepts/infrastructure/worker/",
		"registry": "https://hub.docker.com/r/target/vela-worker/",
	}).Info("Vela Worker")

	// parse the workers address, returning any errors.
	addr, err := url.Parse(c.String("worker.addr"))
	if err != nil {
		return fmt.Errorf("unable to parse address: %w", err)
	}

	// create the worker
	w := &Worker{
		// worker configuration
		Config: &Config{
			// api configuration
			API: &API{
				Address: addr,
			},
			// build configuration
			Build: &Build{
				Limit:   c.Int("build.limit"),
				Timeout: c.Duration("build.timeout"),
			},
			// build configuration
			CheckIn: c.Duration("checkIn"),
			// executor configuration
			Executor: &executor.Setup{
				Driver:              c.String("executor.driver"),
				LogMethod:           c.String("executor.log_method"),
				MaxLogSize:          c.Uint("executor.max_log_size"),
				LogStreamingTimeout: c.Duration("executor.log_streaming_timeout"),
<<<<<<< HEAD
=======
				EnforceTrustedRepos: c.Bool("executor.enforce-trusted-repos"),
>>>>>>> 07347aae
			},
			// logger configuration
			Logger: &Logger{
				Format: c.String("log.format"),
				Level:  c.String("log.level"),
			},
			// runtime configuration
			Runtime: &runtime.Setup{
				Driver:           c.String("runtime.driver"),
				ConfigFile:       c.String("runtime.config"),
				Namespace:        c.String("runtime.namespace"),
				PodsTemplateName: c.String("runtime.pods-template-name"),
				PodsTemplateFile: c.Path("runtime.pods-template-file"),
				HostVolumes:      c.StringSlice("runtime.volumes"),
				PrivilegedImages: c.StringSlice("runtime.privileged-images"),
			},
			// queue configuration
			Queue: &queue.Setup{
				Driver:  c.String("queue.driver"),
				Address: c.String("queue.addr"),
				Cluster: c.Bool("queue.cluster"),
				Routes:  c.StringSlice("queue.routes"),
				Timeout: c.Duration("queue.pop.timeout"),
			},
			// server configuration
			Server: &Server{
				Address: c.String("server.addr"),
				Secret:  c.String("server.secret"),
			},
			// Certificate configuration
			Certificate: &Certificate{
				Cert: c.String("server.cert"),
				Key:  c.String("server.cert-key"),
			},
			// TLS minimum version enforced
			TLSMinVersion: c.String("server.tls-min-version"),
		},
		Executors: make(map[int]executor.Engine),
	}

	// set the worker address if no flag was provided
	if len(w.Config.API.Address.String()) == 0 {
		w.Config.API.Address, _ = url.Parse(fmt.Sprintf("http://%s", hostname))
	}

	// validate the worker
	err = w.Validate()
	if err != nil {
		return err
	}

	// start the worker
	return w.Start()
}<|MERGE_RESOLUTION|>--- conflicted
+++ resolved
@@ -97,10 +97,7 @@
 				LogMethod:           c.String("executor.log_method"),
 				MaxLogSize:          c.Uint("executor.max_log_size"),
 				LogStreamingTimeout: c.Duration("executor.log_streaming_timeout"),
-<<<<<<< HEAD
-=======
 				EnforceTrustedRepos: c.Bool("executor.enforce-trusted-repos"),
->>>>>>> 07347aae
 			},
 			// logger configuration
 			Logger: &Logger{
