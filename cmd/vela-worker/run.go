// Copyright (c) 2022 Target Brands, Inc. All rights reserved.
//
// Use of this source code is governed by the LICENSE file in this repository.

package main

import (
	"fmt"
	"net/url"

	"github.com/gin-gonic/gin"

	"github.com/go-vela/server/queue"
	"github.com/go-vela/worker/executor"
	"github.com/go-vela/worker/runtime"

	"github.com/sirupsen/logrus"

	"github.com/urfave/cli/v2"

	_ "github.com/joho/godotenv/autoload"
)

// run executes the worker based
// off the configuration provided.
func run(c *cli.Context) error {
	// set log format for the worker
	switch c.String("log.format") {
	case "t", "text", "Text", "TEXT":
		logrus.SetFormatter(&logrus.TextFormatter{})
	case "j", "json", "Json", "JSON":
		fallthrough
	default:
		logrus.SetFormatter(&logrus.JSONFormatter{})
	}

	// set log level for the worker
	switch c.String("log.level") {
	case "t", "trace", "Trace", "TRACE":
		gin.SetMode(gin.DebugMode)
		logrus.SetLevel(logrus.TraceLevel)
	case "d", "debug", "Debug", "DEBUG":
		gin.SetMode(gin.DebugMode)
		logrus.SetLevel(logrus.DebugLevel)
	case "w", "warn", "Warn", "WARN":
		gin.SetMode(gin.ReleaseMode)
		logrus.SetLevel(logrus.WarnLevel)
	case "e", "error", "Error", "ERROR":
		gin.SetMode(gin.ReleaseMode)
		logrus.SetLevel(logrus.ErrorLevel)
	case "f", "fatal", "Fatal", "FATAL":
		gin.SetMode(gin.ReleaseMode)
		logrus.SetLevel(logrus.FatalLevel)
	case "p", "panic", "Panic", "PANIC":
		gin.SetMode(gin.ReleaseMode)
		logrus.SetLevel(logrus.PanicLevel)
	case "i", "info", "Info", "INFO":
		fallthrough
	default:
		gin.SetMode(gin.ReleaseMode)
		logrus.SetLevel(logrus.InfoLevel)
	}

	// create a log entry with extra metadata
	//
	// https://pkg.go.dev/github.com/sirupsen/logrus?tab=doc#WithFields
	logrus.WithFields(logrus.Fields{
		"code":     "https://github.com/go-vela/worker/",
		"docs":     "https://go-vela.github.io/docs/concepts/infrastructure/worker/",
		"registry": "https://hub.docker.com/r/target/vela-worker/",
	}).Info("Vela Worker")

	// parse the workers address, returning any errors.
	addr, err := url.Parse(c.String("worker.addr"))
	if err != nil {
		return fmt.Errorf("unable to parse address: %w", err)
	}

	// create the worker
	w := &Worker{
		// worker configuration
		Config: &Config{
			// api configuration
			API: &API{
				Address: addr,
			},
			// build configuration
			Build: &Build{
				Limit:   c.Int("build.limit"),
				Timeout: c.Duration("build.timeout"),
			},
			// build configuration
			CheckIn: c.Duration("checkIn"),
			// executor configuration
			Executor: &executor.Setup{
				Driver:              c.String("executor.driver"),
				LogMethod:           c.String("executor.log_method"),
				MaxLogSize:          c.Uint("executor.max_log_size"),
<<<<<<< HEAD
				LogStreamingTimeout: c.Duration("executor.log_streaming_timeout"),
=======
				EnforceTrustedRepos: c.Bool("executor.enforce-trusted-repos"),
>>>>>>> 96e306d0
			},
			// logger configuration
			Logger: &Logger{
				Format: c.String("log.format"),
				Level:  c.String("log.level"),
			},
			// runtime configuration
			Runtime: &runtime.Setup{
				Driver:           c.String("runtime.driver"),
				ConfigFile:       c.String("runtime.config"),
				Namespace:        c.String("runtime.namespace"),
				PodsTemplateName: c.String("runtime.pods-template-name"),
				PodsTemplateFile: c.Path("runtime.pods-template-file"),
				HostVolumes:      c.StringSlice("runtime.volumes"),
				PrivilegedImages: c.StringSlice("runtime.privileged-images"),
			},
			// queue configuration
			Queue: &queue.Setup{
				Driver:  c.String("queue.driver"),
				Address: c.String("queue.addr"),
				Cluster: c.Bool("queue.cluster"),
				Routes:  c.StringSlice("queue.routes"),
				Timeout: c.Duration("queue.pop.timeout"),
			},
			// server configuration
			Server: &Server{
				Address: c.String("server.addr"),
				Secret:  c.String("server.secret"),
			},
			// Certificate configuration
			Certificate: &Certificate{
				Cert: c.String("server.cert"),
				Key:  c.String("server.cert-key"),
			},
			// TLS minimum version enforced
			TLSMinVersion: c.String("server.tls-min-version"),
		},
		Executors: make(map[int]executor.Engine),
	}

	// set the worker address if no flag was provided
	if len(w.Config.API.Address.String()) == 0 {
		w.Config.API.Address, _ = url.Parse(fmt.Sprintf("http://%s", hostname))
	}

	// validate the worker
	err = w.Validate()
	if err != nil {
		return err
	}

	// start the worker
	return w.Start()
}<|MERGE_RESOLUTION|>--- conflicted
+++ resolved
@@ -96,11 +96,8 @@
 				Driver:              c.String("executor.driver"),
 				LogMethod:           c.String("executor.log_method"),
 				MaxLogSize:          c.Uint("executor.max_log_size"),
-<<<<<<< HEAD
 				LogStreamingTimeout: c.Duration("executor.log_streaming_timeout"),
-=======
 				EnforceTrustedRepos: c.Bool("executor.enforce-trusted-repos"),
->>>>>>> 96e306d0
 			},
 			// logger configuration
 			Logger: &Logger{
